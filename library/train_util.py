# common functions for training

import argparse
import ast
import asyncio
import datetime
import importlib
import json
import logging
import pathlib
import re
import shutil
import time
from typing import (
    Dict,
    List,
    NamedTuple,
    Optional,
    Sequence,
    Tuple,
    Union,
)
<<<<<<< HEAD
from accelerate import Accelerator, InitProcessGroupKwargs, DistributedDataParallelKwargs
from accelerate import DeepSpeedPlugin
import gc
=======
from accelerate import Accelerator, InitProcessGroupKwargs, DistributedDataParallelKwargs, PartialState
>>>>>>> 074d32af
import glob
import math
import os
import random
import hashlib
import subprocess
from io import BytesIO
import toml

from tqdm import tqdm

import torch
from library.device_utils import init_ipex, clean_memory_on_device

init_ipex()

from torch.nn.parallel import DistributedDataParallel as DDP
from torch.optim import Optimizer
from torchvision import transforms
from transformers import CLIPTokenizer, CLIPTextModel, CLIPTextModelWithProjection
import transformers
from diffusers.optimization import SchedulerType, TYPE_TO_SCHEDULER_FUNCTION
from diffusers import (
    StableDiffusionPipeline,
    DDPMScheduler,
    EulerAncestralDiscreteScheduler,
    DPMSolverMultistepScheduler,
    DPMSolverSinglestepScheduler,
    LMSDiscreteScheduler,
    PNDMScheduler,
    DDIMScheduler,
    EulerDiscreteScheduler,
    HeunDiscreteScheduler,
    KDPM2DiscreteScheduler,
    KDPM2AncestralDiscreteScheduler,
    AutoencoderKL,
)
from library import custom_train_functions
from library.original_unet import UNet2DConditionModel
from huggingface_hub import hf_hub_download
import numpy as np
from PIL import Image
import cv2
import safetensors.torch
from library.lpw_stable_diffusion import StableDiffusionLongPromptWeightingPipeline
import library.model_util as model_util
import library.huggingface_util as huggingface_util
import library.sai_model_spec as sai_model_spec
from library.utils import setup_logging

setup_logging()
import logging

logger = logging.getLogger(__name__)
# from library.attention_processors import FlashAttnProcessor
# from library.hypernetwork import replace_attentions_for_hypernetwork
from library.original_unet import UNet2DConditionModel

# Tokenizer: checkpointから読み込むのではなくあらかじめ提供されているものを使う
TOKENIZER_PATH = "openai/clip-vit-large-patch14"
V2_STABLE_DIFFUSION_PATH = "stabilityai/stable-diffusion-2"  # ここからtokenizerだけ使う v2とv2.1はtokenizer仕様は同じ

HIGH_VRAM = False

# checkpointファイル名
EPOCH_STATE_NAME = "{}-{:06d}-state"
EPOCH_FILE_NAME = "{}-{:06d}"
EPOCH_DIFFUSERS_DIR_NAME = "{}-{:06d}"
LAST_STATE_NAME = "{}-state"
DEFAULT_EPOCH_NAME = "epoch"
DEFAULT_LAST_OUTPUT_NAME = "last"

DEFAULT_STEP_NAME = "at"
STEP_STATE_NAME = "{}-step{:08d}-state"
STEP_FILE_NAME = "{}-step{:08d}"
STEP_DIFFUSERS_DIR_NAME = "{}-step{:08d}"

# region dataset

IMAGE_EXTENSIONS = [".png", ".jpg", ".jpeg", ".webp", ".bmp", ".PNG", ".JPG", ".JPEG", ".WEBP", ".BMP"]

try:
    import pillow_avif

    IMAGE_EXTENSIONS.extend([".avif", ".AVIF"])
except:
    pass

# JPEG-XL on Linux
try:
    from jxlpy import JXLImagePlugin

    IMAGE_EXTENSIONS.extend([".jxl", ".JXL"])
except:
    pass

# JPEG-XL on Windows
try:
    import pillow_jxl

    IMAGE_EXTENSIONS.extend([".jxl", ".JXL"])
except:
    pass

IMAGE_TRANSFORMS = transforms.Compose(
    [
        transforms.ToTensor(),
        transforms.Normalize([0.5], [0.5]),
    ]
)

TEXT_ENCODER_OUTPUTS_CACHE_SUFFIX = "_te_outputs.npz"


class ImageInfo:
    def __init__(self, image_key: str, num_repeats: int, caption: str, is_reg: bool, absolute_path: str) -> None:
        self.image_key: str = image_key
        self.num_repeats: int = num_repeats
        self.caption: str = caption
        self.is_reg: bool = is_reg
        self.absolute_path: str = absolute_path
        self.image_size: Tuple[int, int] = None
        self.resized_size: Tuple[int, int] = None
        self.bucket_reso: Tuple[int, int] = None
        self.latents: torch.Tensor = None
        self.latents_flipped: torch.Tensor = None
        self.latents_npz: str = None
        self.latents_original_size: Tuple[int, int] = None  # original image size, not latents size
        self.latents_crop_ltrb: Tuple[int, int] = None  # crop left top right bottom in original pixel size, not latents size
        self.cond_img_path: str = None
        self.image: Optional[Image.Image] = None  # optional, original PIL Image
        # SDXL, optional
        self.text_encoder_outputs_npz: Optional[str] = None
        self.text_encoder_outputs1: Optional[torch.Tensor] = None
        self.text_encoder_outputs2: Optional[torch.Tensor] = None
        self.text_encoder_pool2: Optional[torch.Tensor] = None


class BucketManager:
    def __init__(self, no_upscale, max_reso, min_size, max_size, reso_steps) -> None:
        if max_size is not None:
            if max_reso is not None:
                assert max_size >= max_reso[0], "the max_size should be larger than the width of max_reso"
                assert max_size >= max_reso[1], "the max_size should be larger than the height of max_reso"
            if min_size is not None:
                assert max_size >= min_size, "the max_size should be larger than the min_size"

        self.no_upscale = no_upscale
        if max_reso is None:
            self.max_reso = None
            self.max_area = None
        else:
            self.max_reso = max_reso
            self.max_area = max_reso[0] * max_reso[1]
        self.min_size = min_size
        self.max_size = max_size
        self.reso_steps = reso_steps

        self.resos = []
        self.reso_to_id = {}
        self.buckets = []  # 前処理時は (image_key, image, original size, crop left/top)、学習時は image_key

    def add_image(self, reso, image_or_info):
        bucket_id = self.reso_to_id[reso]
        self.buckets[bucket_id].append(image_or_info)

    def shuffle(self):
        for bucket in self.buckets:
            random.shuffle(bucket)

    def sort(self):
        # 解像度順にソートする（表示時、メタデータ格納時の見栄えをよくするためだけ）。bucketsも入れ替えてreso_to_idも振り直す
        sorted_resos = self.resos.copy()
        sorted_resos.sort()

        sorted_buckets = []
        sorted_reso_to_id = {}
        for i, reso in enumerate(sorted_resos):
            bucket_id = self.reso_to_id[reso]
            sorted_buckets.append(self.buckets[bucket_id])
            sorted_reso_to_id[reso] = i

        self.resos = sorted_resos
        self.buckets = sorted_buckets
        self.reso_to_id = sorted_reso_to_id

    def make_buckets(self):
        resos = model_util.make_bucket_resolutions(self.max_reso, self.min_size, self.max_size, self.reso_steps)
        self.set_predefined_resos(resos)

    def set_predefined_resos(self, resos):
        # 規定サイズから選ぶ場合の解像度、aspect ratioの情報を格納しておく
        self.predefined_resos = resos.copy()
        self.predefined_resos_set = set(resos)
        self.predefined_aspect_ratios = np.array([w / h for w, h in resos])

    def add_if_new_reso(self, reso):
        if reso not in self.reso_to_id:
            bucket_id = len(self.resos)
            self.reso_to_id[reso] = bucket_id
            self.resos.append(reso)
            self.buckets.append([])
            # logger.info(reso, bucket_id, len(self.buckets))

    def round_to_steps(self, x):
        x = int(x + 0.5)
        return x - x % self.reso_steps

    def select_bucket(self, image_width, image_height):
        aspect_ratio = image_width / image_height
        if not self.no_upscale:
            # 拡大および縮小を行う
            # 同じaspect ratioがあるかもしれないので（fine tuningで、no_upscale=Trueで前処理した場合）、解像度が同じものを優先する
            reso = (image_width, image_height)
            if reso in self.predefined_resos_set:
                pass
            else:
                ar_errors = self.predefined_aspect_ratios - aspect_ratio
                predefined_bucket_id = np.abs(ar_errors).argmin()  # 当該解像度以外でaspect ratio errorが最も少ないもの
                reso = self.predefined_resos[predefined_bucket_id]

            ar_reso = reso[0] / reso[1]
            if aspect_ratio > ar_reso:  # 横が長い→縦を合わせる
                scale = reso[1] / image_height
            else:
                scale = reso[0] / image_width

            resized_size = (int(image_width * scale + 0.5), int(image_height * scale + 0.5))
            # logger.info(f"use predef, {image_width}, {image_height}, {reso}, {resized_size}")
        else:
            # 縮小のみを行う
            if image_width * image_height > self.max_area:
                # 画像が大きすぎるのでアスペクト比を保ったまま縮小することを前提にbucketを決める
                resized_width = math.sqrt(self.max_area * aspect_ratio)
                resized_height = self.max_area / resized_width
                assert abs(resized_width / resized_height - aspect_ratio) < 1e-2, "aspect is illegal"

                # リサイズ後の短辺または長辺をreso_steps単位にする：aspect ratioの差が少ないほうを選ぶ
                # 元のbucketingと同じロジック
                b_width_rounded = self.round_to_steps(resized_width)
                b_height_in_wr = self.round_to_steps(b_width_rounded / aspect_ratio)
                ar_width_rounded = b_width_rounded / b_height_in_wr

                b_height_rounded = self.round_to_steps(resized_height)
                b_width_in_hr = self.round_to_steps(b_height_rounded * aspect_ratio)
                ar_height_rounded = b_width_in_hr / b_height_rounded

                # logger.info(b_width_rounded, b_height_in_wr, ar_width_rounded)
                # logger.info(b_width_in_hr, b_height_rounded, ar_height_rounded)

                if abs(ar_width_rounded - aspect_ratio) < abs(ar_height_rounded - aspect_ratio):
                    resized_size = (b_width_rounded, int(b_width_rounded / aspect_ratio + 0.5))
                else:
                    resized_size = (int(b_height_rounded * aspect_ratio + 0.5), b_height_rounded)
                # logger.info(resized_size)
            else:
                resized_size = (image_width, image_height)  # リサイズは不要

            # 画像のサイズ未満をbucketのサイズとする（paddingせずにcroppingする）
            bucket_width = resized_size[0] - resized_size[0] % self.reso_steps
            bucket_height = resized_size[1] - resized_size[1] % self.reso_steps
            # logger.info(f"use arbitrary {image_width}, {image_height}, {resized_size}, {bucket_width}, {bucket_height}")

            reso = (bucket_width, bucket_height)

        self.add_if_new_reso(reso)

        ar_error = (reso[0] / reso[1]) - aspect_ratio
        return reso, resized_size, ar_error

    @staticmethod
    def get_crop_ltrb(bucket_reso: Tuple[int, int], image_size: Tuple[int, int]):
        # Stability AIの前処理に合わせてcrop left/topを計算する。crop rightはflipのaugmentationのために求める
        # Calculate crop left/top according to the preprocessing of Stability AI. Crop right is calculated for flip augmentation.

        bucket_ar = bucket_reso[0] / bucket_reso[1]
        image_ar = image_size[0] / image_size[1]
        if bucket_ar > image_ar:
            # bucketのほうが横長→縦を合わせる
            resized_width = bucket_reso[1] * image_ar
            resized_height = bucket_reso[1]
        else:
            resized_width = bucket_reso[0]
            resized_height = bucket_reso[0] / image_ar
        crop_left = (bucket_reso[0] - resized_width) // 2
        crop_top = (bucket_reso[1] - resized_height) // 2
        crop_right = crop_left + resized_width
        crop_bottom = crop_top + resized_height
        return crop_left, crop_top, crop_right, crop_bottom


class BucketBatchIndex(NamedTuple):
    bucket_index: int
    bucket_batch_size: int
    batch_index: int


class AugHelper:
    # albumentationsへの依存をなくしたがとりあえず同じinterfaceを持たせる

    def __init__(self):
        pass

    def color_aug(self, image: np.ndarray):
        # self.color_aug_method = albu.OneOf(
        #     [
        #         albu.HueSaturationValue(8, 0, 0, p=0.5),
        #         albu.RandomGamma((95, 105), p=0.5),
        #     ],
        #     p=0.33,
        # )
        hue_shift_limit = 8

        # remove dependency to albumentations
        if random.random() <= 0.33:
            if random.random() > 0.5:
                # hue shift
                hsv_img = cv2.cvtColor(image, cv2.COLOR_BGR2HSV)
                hue_shift = random.uniform(-hue_shift_limit, hue_shift_limit)
                if hue_shift < 0:
                    hue_shift = 180 + hue_shift
                hsv_img[:, :, 0] = (hsv_img[:, :, 0] + hue_shift) % 180
                image = cv2.cvtColor(hsv_img, cv2.COLOR_HSV2BGR)
            else:
                # random gamma
                gamma = random.uniform(0.95, 1.05)
                image = np.clip(image**gamma, 0, 255).astype(np.uint8)

        return {"image": image}

    def get_augmentor(self, use_color_aug: bool):  # -> Optional[Callable[[np.ndarray], Dict[str, np.ndarray]]]:
        return self.color_aug if use_color_aug else None


class BaseSubset:
    def __init__(
        self,
        image_dir: Optional[str],
        num_repeats: int,
        shuffle_caption: bool,
        caption_separator: str,
        keep_tokens: int,
        keep_tokens_separator: str,
        secondary_separator: Optional[str],
        enable_wildcard: bool,
        color_aug: bool,
        flip_aug: bool,
        face_crop_aug_range: Optional[Tuple[float, float]],
        random_crop: bool,
        caption_dropout_rate: float,
        caption_dropout_every_n_epochs: int,
        caption_tag_dropout_rate: float,
        caption_prefix: Optional[str],
        caption_suffix: Optional[str],
        token_warmup_min: int,
        token_warmup_step: Union[float, int],
    ) -> None:
        self.image_dir = image_dir
        self.num_repeats = num_repeats
        self.shuffle_caption = shuffle_caption
        self.caption_separator = caption_separator
        self.keep_tokens = keep_tokens
        self.keep_tokens_separator = keep_tokens_separator
        self.secondary_separator = secondary_separator
        self.enable_wildcard = enable_wildcard
        self.color_aug = color_aug
        self.flip_aug = flip_aug
        self.face_crop_aug_range = face_crop_aug_range
        self.random_crop = random_crop
        self.caption_dropout_rate = caption_dropout_rate
        self.caption_dropout_every_n_epochs = caption_dropout_every_n_epochs
        self.caption_tag_dropout_rate = caption_tag_dropout_rate
        self.caption_prefix = caption_prefix
        self.caption_suffix = caption_suffix

        self.token_warmup_min = token_warmup_min  # step=0におけるタグの数
        self.token_warmup_step = token_warmup_step  # N（N<1ならN*max_train_steps）ステップ目でタグの数が最大になる

        self.img_count = 0


class DreamBoothSubset(BaseSubset):
    def __init__(
        self,
        image_dir: str,
        is_reg: bool,
        class_tokens: Optional[str],
        caption_extension: str,
        num_repeats,
        shuffle_caption,
        caption_separator: str,
        keep_tokens,
        keep_tokens_separator,
        secondary_separator,
        enable_wildcard,
        color_aug,
        flip_aug,
        face_crop_aug_range,
        random_crop,
        caption_dropout_rate,
        caption_dropout_every_n_epochs,
        caption_tag_dropout_rate,
        caption_prefix,
        caption_suffix,
        token_warmup_min,
        token_warmup_step,
    ) -> None:
        assert image_dir is not None, "image_dir must be specified / image_dirは指定が必須です"

        super().__init__(
            image_dir,
            num_repeats,
            shuffle_caption,
            caption_separator,
            keep_tokens,
            keep_tokens_separator,
            secondary_separator,
            enable_wildcard,
            color_aug,
            flip_aug,
            face_crop_aug_range,
            random_crop,
            caption_dropout_rate,
            caption_dropout_every_n_epochs,
            caption_tag_dropout_rate,
            caption_prefix,
            caption_suffix,
            token_warmup_min,
            token_warmup_step,
        )

        self.is_reg = is_reg
        self.class_tokens = class_tokens
        self.caption_extension = caption_extension
        if self.caption_extension and not self.caption_extension.startswith("."):
            self.caption_extension = "." + self.caption_extension

    def __eq__(self, other) -> bool:
        if not isinstance(other, DreamBoothSubset):
            return NotImplemented
        return self.image_dir == other.image_dir


class FineTuningSubset(BaseSubset):
    def __init__(
        self,
        image_dir,
        metadata_file: str,
        num_repeats,
        shuffle_caption,
        caption_separator,
        keep_tokens,
        keep_tokens_separator,
        secondary_separator,
        enable_wildcard,
        color_aug,
        flip_aug,
        face_crop_aug_range,
        random_crop,
        caption_dropout_rate,
        caption_dropout_every_n_epochs,
        caption_tag_dropout_rate,
        caption_prefix,
        caption_suffix,
        token_warmup_min,
        token_warmup_step,
    ) -> None:
        assert metadata_file is not None, "metadata_file must be specified / metadata_fileは指定が必須です"

        super().__init__(
            image_dir,
            num_repeats,
            shuffle_caption,
            caption_separator,
            keep_tokens,
            keep_tokens_separator,
            secondary_separator,
            enable_wildcard,
            color_aug,
            flip_aug,
            face_crop_aug_range,
            random_crop,
            caption_dropout_rate,
            caption_dropout_every_n_epochs,
            caption_tag_dropout_rate,
            caption_prefix,
            caption_suffix,
            token_warmup_min,
            token_warmup_step,
        )

        self.metadata_file = metadata_file

    def __eq__(self, other) -> bool:
        if not isinstance(other, FineTuningSubset):
            return NotImplemented
        return self.metadata_file == other.metadata_file


class ControlNetSubset(BaseSubset):
    def __init__(
        self,
        image_dir: str,
        conditioning_data_dir: str,
        caption_extension: str,
        num_repeats,
        shuffle_caption,
        caption_separator,
        keep_tokens,
        keep_tokens_separator,
        secondary_separator,
        enable_wildcard,
        color_aug,
        flip_aug,
        face_crop_aug_range,
        random_crop,
        caption_dropout_rate,
        caption_dropout_every_n_epochs,
        caption_tag_dropout_rate,
        caption_prefix,
        caption_suffix,
        token_warmup_min,
        token_warmup_step,
    ) -> None:
        assert image_dir is not None, "image_dir must be specified / image_dirは指定が必須です"

        super().__init__(
            image_dir,
            num_repeats,
            shuffle_caption,
            caption_separator,
            keep_tokens,
            keep_tokens_separator,
            secondary_separator,
            enable_wildcard,
            color_aug,
            flip_aug,
            face_crop_aug_range,
            random_crop,
            caption_dropout_rate,
            caption_dropout_every_n_epochs,
            caption_tag_dropout_rate,
            caption_prefix,
            caption_suffix,
            token_warmup_min,
            token_warmup_step,
        )

        self.conditioning_data_dir = conditioning_data_dir
        self.caption_extension = caption_extension
        if self.caption_extension and not self.caption_extension.startswith("."):
            self.caption_extension = "." + self.caption_extension

    def __eq__(self, other) -> bool:
        if not isinstance(other, ControlNetSubset):
            return NotImplemented
        return self.image_dir == other.image_dir and self.conditioning_data_dir == other.conditioning_data_dir


class BaseDataset(torch.utils.data.Dataset):
    def __init__(
        self,
        tokenizer: Union[CLIPTokenizer, List[CLIPTokenizer]],
        max_token_length: int,
        resolution: Optional[Tuple[int, int]],
        network_multiplier: float,
        debug_dataset: bool,
    ) -> None:
        super().__init__()

        self.tokenizers = tokenizer if isinstance(tokenizer, list) else [tokenizer]

        self.max_token_length = max_token_length
        # width/height is used when enable_bucket==False
        self.width, self.height = (None, None) if resolution is None else resolution
        self.network_multiplier = network_multiplier
        self.debug_dataset = debug_dataset

        self.subsets: List[Union[DreamBoothSubset, FineTuningSubset]] = []

        self.token_padding_disabled = False
        self.tag_frequency = {}
        self.XTI_layers = None
        self.token_strings = None

        self.enable_bucket = False
        self.bucket_manager: BucketManager = None  # not initialized
        self.min_bucket_reso = None
        self.max_bucket_reso = None
        self.bucket_reso_steps = None
        self.bucket_no_upscale = None
        self.bucket_info = None  # for metadata

        self.tokenizer_max_length = self.tokenizers[0].model_max_length if max_token_length is None else max_token_length + 2

        self.current_epoch: int = 0  # インスタンスがepochごとに新しく作られるようなので外側から渡さないとダメ

        self.current_step: int = 0
        self.max_train_steps: int = 0
        self.seed: int = 0

        # augmentation
        self.aug_helper = AugHelper()

        self.image_transforms = IMAGE_TRANSFORMS

        self.image_data: Dict[str, ImageInfo] = {}
        self.image_to_subset: Dict[str, Union[DreamBoothSubset, FineTuningSubset]] = {}

        self.replacements = {}

        # caching
        self.caching_mode = None  # None, 'latents', 'text'

    def set_seed(self, seed):
        self.seed = seed

    def set_caching_mode(self, mode):
        self.caching_mode = mode

    def set_current_epoch(self, epoch):
        if not self.current_epoch == epoch:  # epochが切り替わったらバケツをシャッフルする
            self.shuffle_buckets()
        self.current_epoch = epoch

    def set_current_step(self, step):
        self.current_step = step

    def set_max_train_steps(self, max_train_steps):
        self.max_train_steps = max_train_steps

    def set_tag_frequency(self, dir_name, captions):
        frequency_for_dir = self.tag_frequency.get(dir_name, {})
        self.tag_frequency[dir_name] = frequency_for_dir
        for caption in captions:
            for tag in caption.split(","):
                tag = tag.strip()
                if tag:
                    tag = tag.lower()
                    frequency = frequency_for_dir.get(tag, 0)
                    frequency_for_dir[tag] = frequency + 1

    def disable_token_padding(self):
        self.token_padding_disabled = True

    def enable_XTI(self, layers=None, token_strings=None):
        self.XTI_layers = layers
        self.token_strings = token_strings

    def add_replacement(self, str_from, str_to):
        self.replacements[str_from] = str_to

    def process_caption(self, subset: BaseSubset, caption):
        # caption に prefix/suffix を付ける
        if subset.caption_prefix:
            caption = subset.caption_prefix + " " + caption
        if subset.caption_suffix:
            caption = caption + " " + subset.caption_suffix

        # dropoutの決定：tag dropがこのメソッド内にあるのでここで行うのが良い
        is_drop_out = subset.caption_dropout_rate > 0 and random.random() < subset.caption_dropout_rate
        is_drop_out = (
            is_drop_out
            or subset.caption_dropout_every_n_epochs > 0
            and self.current_epoch % subset.caption_dropout_every_n_epochs == 0
        )

        if is_drop_out:
            caption = ""
        else:
            # process wildcards
            if subset.enable_wildcard:
                # wildcard is like '{aaa|bbb|ccc...}'
                # escape the curly braces like {{ or }}
                replacer1 = "⦅"
                replacer2 = "⦆"
                while replacer1 in caption or replacer2 in caption:
                    replacer1 += "⦅"
                    replacer2 += "⦆"

                caption = caption.replace("{{", replacer1).replace("}}", replacer2)

                # replace the wildcard
                def replace_wildcard(match):
                    return random.choice(match.group(1).split("|"))

                caption = re.sub(r"\{([^}]+)\}", replace_wildcard, caption)

                # unescape the curly braces
                caption = caption.replace(replacer1, "{").replace(replacer2, "}")

            if subset.shuffle_caption or subset.token_warmup_step > 0 or subset.caption_tag_dropout_rate > 0:
                fixed_tokens = []
                flex_tokens = []
                fixed_suffix_tokens = []
                if (
                    hasattr(subset, "keep_tokens_separator")
                    and subset.keep_tokens_separator
                    and subset.keep_tokens_separator in caption
                ):
                    fixed_part, flex_part = caption.split(subset.keep_tokens_separator, 1)
                    if subset.keep_tokens_separator in flex_part:
                        flex_part, fixed_suffix_part = flex_part.split(subset.keep_tokens_separator, 1)
                        fixed_suffix_tokens = [t.strip() for t in fixed_suffix_part.split(subset.caption_separator) if t.strip()]

                    fixed_tokens = [t.strip() for t in fixed_part.split(subset.caption_separator) if t.strip()]
                    flex_tokens = [t.strip() for t in flex_part.split(subset.caption_separator) if t.strip()]
                else:
                    tokens = [t.strip() for t in caption.strip().split(subset.caption_separator)]
                    flex_tokens = tokens[:]
                    if subset.keep_tokens > 0:
                        fixed_tokens = flex_tokens[: subset.keep_tokens]
                        flex_tokens = tokens[subset.keep_tokens :]

                if subset.token_warmup_step < 1:  # 初回に上書きする
                    subset.token_warmup_step = math.floor(subset.token_warmup_step * self.max_train_steps)
                if subset.token_warmup_step and self.current_step < subset.token_warmup_step:
                    tokens_len = (
                        math.floor(
                            (self.current_step) * ((len(flex_tokens) - subset.token_warmup_min) / (subset.token_warmup_step))
                        )
                        + subset.token_warmup_min
                    )
                    flex_tokens = flex_tokens[:tokens_len]

                def dropout_tags(tokens):
                    if subset.caption_tag_dropout_rate <= 0:
                        return tokens
                    l = []
                    for token in tokens:
                        if random.random() >= subset.caption_tag_dropout_rate:
                            l.append(token)
                    return l

                if subset.shuffle_caption:
                    random.shuffle(flex_tokens)

                flex_tokens = dropout_tags(flex_tokens)

                caption = ", ".join(fixed_tokens + flex_tokens + fixed_suffix_tokens)

            # process secondary separator
            if subset.secondary_separator:
                caption = caption.replace(subset.secondary_separator, subset.caption_separator)

            # textual inversion対応
            for str_from, str_to in self.replacements.items():
                if str_from == "":
                    # replace all
                    if type(str_to) == list:
                        caption = random.choice(str_to)
                    else:
                        caption = str_to
                else:
                    caption = caption.replace(str_from, str_to)

        return caption

    def get_input_ids(self, caption, tokenizer=None):
        if tokenizer is None:
            tokenizer = self.tokenizers[0]

        input_ids = tokenizer(
            caption, padding="max_length", truncation=True, max_length=self.tokenizer_max_length, return_tensors="pt"
        ).input_ids

        if self.tokenizer_max_length > tokenizer.model_max_length:
            input_ids = input_ids.squeeze(0)
            iids_list = []
            if tokenizer.pad_token_id == tokenizer.eos_token_id:
                # v1
                # 77以上の時は "<BOS> .... <EOS> <EOS> <EOS>" でトータル227とかになっているので、"<BOS>...<EOS>"の三連に変換する
                # 1111氏のやつは , で区切る、とかしているようだが　とりあえず単純に
                for i in range(
                    1, self.tokenizer_max_length - tokenizer.model_max_length + 2, tokenizer.model_max_length - 2
                ):  # (1, 152, 75)
                    ids_chunk = (
                        input_ids[0].unsqueeze(0),
                        input_ids[i : i + tokenizer.model_max_length - 2],
                        input_ids[-1].unsqueeze(0),
                    )
                    ids_chunk = torch.cat(ids_chunk)
                    iids_list.append(ids_chunk)
            else:
                # v2 or SDXL
                # 77以上の時は "<BOS> .... <EOS> <PAD> <PAD>..." でトータル227とかになっているので、"<BOS>...<EOS> <PAD> <PAD> ..."の三連に変換する
                for i in range(1, self.tokenizer_max_length - tokenizer.model_max_length + 2, tokenizer.model_max_length - 2):
                    ids_chunk = (
                        input_ids[0].unsqueeze(0),  # BOS
                        input_ids[i : i + tokenizer.model_max_length - 2],
                        input_ids[-1].unsqueeze(0),
                    )  # PAD or EOS
                    ids_chunk = torch.cat(ids_chunk)

                    # 末尾が <EOS> <PAD> または <PAD> <PAD> の場合は、何もしなくてよい
                    # 末尾が x <PAD/EOS> の場合は末尾を <EOS> に変える（x <EOS> なら結果的に変化なし）
                    if ids_chunk[-2] != tokenizer.eos_token_id and ids_chunk[-2] != tokenizer.pad_token_id:
                        ids_chunk[-1] = tokenizer.eos_token_id
                    # 先頭が <BOS> <PAD> ... の場合は <BOS> <EOS> <PAD> ... に変える
                    if ids_chunk[1] == tokenizer.pad_token_id:
                        ids_chunk[1] = tokenizer.eos_token_id

                    iids_list.append(ids_chunk)

            input_ids = torch.stack(iids_list)  # 3,77
        return input_ids

    def register_image(self, info: ImageInfo, subset: BaseSubset):
        self.image_data[info.image_key] = info
        self.image_to_subset[info.image_key] = subset

    def make_buckets(self):
        """
        bucketingを行わない場合も呼び出し必須（ひとつだけbucketを作る）
        min_size and max_size are ignored when enable_bucket is False
        """
        logger.info("loading image sizes.")
        for info in tqdm(self.image_data.values()):
            if info.image_size is None:
                info.image_size = self.get_image_size(info.absolute_path)

        if self.enable_bucket:
            logger.info("make buckets")
        else:
            logger.info("prepare dataset")

        # bucketを作成し、画像をbucketに振り分ける
        if self.enable_bucket:
            if self.bucket_manager is None:  # fine tuningの場合でmetadataに定義がある場合は、すでに初期化済み
                self.bucket_manager = BucketManager(
                    self.bucket_no_upscale,
                    (self.width, self.height),
                    self.min_bucket_reso,
                    self.max_bucket_reso,
                    self.bucket_reso_steps,
                )
                if not self.bucket_no_upscale:
                    self.bucket_manager.make_buckets()
                else:
                    logger.warning(
                        "min_bucket_reso and max_bucket_reso are ignored if bucket_no_upscale is set, because bucket reso is defined by image size automatically / bucket_no_upscaleが指定された場合は、bucketの解像度は画像サイズから自動計算されるため、min_bucket_resoとmax_bucket_resoは無視されます"
                    )

            img_ar_errors = []
            for image_info in self.image_data.values():
                image_width, image_height = image_info.image_size
                image_info.bucket_reso, image_info.resized_size, ar_error = self.bucket_manager.select_bucket(
                    image_width, image_height
                )

                # logger.info(image_info.image_key, image_info.bucket_reso)
                img_ar_errors.append(abs(ar_error))

            self.bucket_manager.sort()
        else:
            self.bucket_manager = BucketManager(False, (self.width, self.height), None, None, None)
            self.bucket_manager.set_predefined_resos([(self.width, self.height)])  # ひとつの固定サイズbucketのみ
            for image_info in self.image_data.values():
                image_width, image_height = image_info.image_size
                image_info.bucket_reso, image_info.resized_size, _ = self.bucket_manager.select_bucket(image_width, image_height)

        for image_info in self.image_data.values():
            for _ in range(image_info.num_repeats):
                self.bucket_manager.add_image(image_info.bucket_reso, image_info.image_key)

        # bucket情報を表示、格納する
        if self.enable_bucket:
            self.bucket_info = {"buckets": {}}
            logger.info("number of images (including repeats) / 各bucketの画像枚数（繰り返し回数を含む）")
            for i, (reso, bucket) in enumerate(zip(self.bucket_manager.resos, self.bucket_manager.buckets)):
                count = len(bucket)
                if count > 0:
                    self.bucket_info["buckets"][i] = {"resolution": reso, "count": len(bucket)}
                    logger.info(f"bucket {i}: resolution {reso}, count: {len(bucket)}")

            img_ar_errors = np.array(img_ar_errors)
            mean_img_ar_error = np.mean(np.abs(img_ar_errors))
            self.bucket_info["mean_img_ar_error"] = mean_img_ar_error
            logger.info(f"mean ar error (without repeats): {mean_img_ar_error}")

        # データ参照用indexを作る。このindexはdatasetのshuffleに用いられる
        self.buckets_indices: List(BucketBatchIndex) = []
        for bucket_index, bucket in enumerate(self.bucket_manager.buckets):
            batch_count = int(math.ceil(len(bucket) / self.batch_size))
            for batch_index in range(batch_count):
                self.buckets_indices.append(BucketBatchIndex(bucket_index, self.batch_size, batch_index))

            # ↓以下はbucketごとのbatch件数があまりにも増えて混乱を招くので元に戻す
            # 　学習時はステップ数がランダムなので、同一画像が同一batch内にあってもそれほど悪影響はないであろう、と考えられる
            #
            # # bucketが細分化されることにより、ひとつのbucketに一種類の画像のみというケースが増え、つまりそれは
            # # ひとつのbatchが同じ画像で占められることになるので、さすがに良くないであろう
            # # そのためバッチサイズを画像種類までに制限する
            # # ただそれでも同一画像が同一バッチに含まれる可能性はあるので、繰り返し回数が少ないほうがshuffleの品質は良くなることは間違いない？
            # # TO DO 正則化画像をepochまたがりで利用する仕組み
            # num_of_image_types = len(set(bucket))
            # bucket_batch_size = min(self.batch_size, num_of_image_types)
            # batch_count = int(math.ceil(len(bucket) / bucket_batch_size))
            # # logger.info(bucket_index, num_of_image_types, bucket_batch_size, batch_count)
            # for batch_index in range(batch_count):
            #   self.buckets_indices.append(BucketBatchIndex(bucket_index, bucket_batch_size, batch_index))
            # ↑ここまで

        self.shuffle_buckets()
        self._length = len(self.buckets_indices)

    def shuffle_buckets(self):
        # set random seed for this epoch
        random.seed(self.seed + self.current_epoch)

        random.shuffle(self.buckets_indices)
        self.bucket_manager.shuffle()

    def verify_bucket_reso_steps(self, min_steps: int):
        assert self.bucket_reso_steps is None or self.bucket_reso_steps % min_steps == 0, (
            f"bucket_reso_steps is {self.bucket_reso_steps}. it must be divisible by {min_steps}.\n"
            + f"bucket_reso_stepsが{self.bucket_reso_steps}です。{min_steps}で割り切れる必要があります"
        )

    def is_latent_cacheable(self):
        return all([not subset.color_aug and not subset.random_crop for subset in self.subsets])

    def is_text_encoder_output_cacheable(self):
        return all(
            [
                not (
                    subset.caption_dropout_rate > 0
                    or subset.shuffle_caption
                    or subset.token_warmup_step > 0
                    or subset.caption_tag_dropout_rate > 0
                )
                for subset in self.subsets
            ]
        )

    def cache_latents(self, vae, vae_batch_size=1, cache_to_disk=False, is_main_process=True):
        # マルチGPUには対応していないので、そちらはtools/cache_latents.pyを使うこと
        logger.info("caching latents.")

        image_infos = list(self.image_data.values())

        # sort by resolution
        image_infos.sort(key=lambda info: info.bucket_reso[0] * info.bucket_reso[1])

        # split by resolution
        batches = []
        batch = []
        logger.info("checking cache validity...")
        for info in tqdm(image_infos):
            subset = self.image_to_subset[info.image_key]

            if info.latents_npz is not None:  # fine tuning dataset
                continue

            # check disk cache exists and size of latents
            if cache_to_disk:
                info.latents_npz = os.path.splitext(info.absolute_path)[0] + ".npz"
                if not is_main_process:  # store to info only
                    continue

                cache_available = is_disk_cached_latents_is_expected(info.bucket_reso, info.latents_npz, subset.flip_aug)

                if cache_available:  # do not add to batch
                    continue

            # if last member of batch has different resolution, flush the batch
            if len(batch) > 0 and batch[-1].bucket_reso != info.bucket_reso:
                batches.append(batch)
                batch = []

            batch.append(info)

            # if number of data in batch is enough, flush the batch
            if len(batch) >= vae_batch_size:
                batches.append(batch)
                batch = []

        if len(batch) > 0:
            batches.append(batch)

        if cache_to_disk and not is_main_process:  # if cache to disk, don't cache latents in non-main process, set to info only
            return

        # iterate batches: batch doesn't have image, image will be loaded in cache_batch_latents and discarded
        logger.info("caching latents...")
        for batch in tqdm(batches, smoothing=1, total=len(batches)):
            cache_batch_latents(vae, cache_to_disk, batch, subset.flip_aug, subset.random_crop)

    # weight_dtypeを指定するとText Encoderそのもの、およひ出力がweight_dtypeになる
    # SDXLでのみ有効だが、datasetのメソッドとする必要があるので、sdxl_train_util.pyではなくこちらに実装する
    # SD1/2に対応するにはv2のフラグを持つ必要があるので後回し
    def cache_text_encoder_outputs(
        self, tokenizers, text_encoders, device, weight_dtype, cache_to_disk=False, is_main_process=True
    ):
        assert len(tokenizers) == 2, "only support SDXL"

        # latentsのキャッシュと同様に、ディスクへのキャッシュに対応する
        # またマルチGPUには対応していないので、そちらはtools/cache_latents.pyを使うこと
        logger.info("caching text encoder outputs.")
        image_infos = list(self.image_data.values())

        logger.info("checking cache existence...")
        image_infos_to_cache = []
        for info in tqdm(image_infos):
            # subset = self.image_to_subset[info.image_key]
            if cache_to_disk:
                te_out_npz = os.path.splitext(info.absolute_path)[0] + TEXT_ENCODER_OUTPUTS_CACHE_SUFFIX
                info.text_encoder_outputs_npz = te_out_npz

                if not is_main_process:  # store to info only
                    continue

                if os.path.exists(te_out_npz):
                    continue

            image_infos_to_cache.append(info)

        if cache_to_disk and not is_main_process:  # if cache to disk, don't cache latents in non-main process, set to info only
            return

        # prepare tokenizers and text encoders
        for text_encoder in text_encoders:
            text_encoder.to(device)
            if weight_dtype is not None:
                text_encoder.to(dtype=weight_dtype)

        # create batch
        batch = []
        batches = []
        for info in image_infos_to_cache:
            input_ids1 = self.get_input_ids(info.caption, tokenizers[0])
            input_ids2 = self.get_input_ids(info.caption, tokenizers[1])
            batch.append((info, input_ids1, input_ids2))

            if len(batch) >= self.batch_size:
                batches.append(batch)
                batch = []

        if len(batch) > 0:
            batches.append(batch)

        # iterate batches: call text encoder and cache outputs for memory or disk
        logger.info("caching text encoder outputs...")
        for batch in tqdm(batches):
            infos, input_ids1, input_ids2 = zip(*batch)
            input_ids1 = torch.stack(input_ids1, dim=0)
            input_ids2 = torch.stack(input_ids2, dim=0)
            cache_batch_text_encoder_outputs(
                infos, tokenizers, text_encoders, self.max_token_length, cache_to_disk, input_ids1, input_ids2, weight_dtype
            )

    def get_image_size(self, image_path):
        image = Image.open(image_path)
        return image.size

    def load_image_with_face_info(self, subset: BaseSubset, image_path: str):
        img = load_image(image_path)

        face_cx = face_cy = face_w = face_h = 0
        if subset.face_crop_aug_range is not None:
            tokens = os.path.splitext(os.path.basename(image_path))[0].split("_")
            if len(tokens) >= 5:
                face_cx = int(tokens[-4])
                face_cy = int(tokens[-3])
                face_w = int(tokens[-2])
                face_h = int(tokens[-1])

        return img, face_cx, face_cy, face_w, face_h

    # いい感じに切り出す
    def crop_target(self, subset: BaseSubset, image, face_cx, face_cy, face_w, face_h):
        height, width = image.shape[0:2]
        if height == self.height and width == self.width:
            return image

        # 画像サイズはsizeより大きいのでリサイズする
        face_size = max(face_w, face_h)
        size = min(self.height, self.width)  # 短いほう
        min_scale = max(self.height / height, self.width / width)  # 画像がモデル入力サイズぴったりになる倍率（最小の倍率）
        min_scale = min(1.0, max(min_scale, size / (face_size * subset.face_crop_aug_range[1])))  # 指定した顔最小サイズ
        max_scale = min(1.0, max(min_scale, size / (face_size * subset.face_crop_aug_range[0])))  # 指定した顔最大サイズ
        if min_scale >= max_scale:  # range指定がmin==max
            scale = min_scale
        else:
            scale = random.uniform(min_scale, max_scale)

        nh = int(height * scale + 0.5)
        nw = int(width * scale + 0.5)
        assert nh >= self.height and nw >= self.width, f"internal error. small scale {scale}, {width}*{height}"
        image = cv2.resize(image, (nw, nh), interpolation=cv2.INTER_AREA)
        face_cx = int(face_cx * scale + 0.5)
        face_cy = int(face_cy * scale + 0.5)
        height, width = nh, nw

        # 顔を中心として448*640とかへ切り出す
        for axis, (target_size, length, face_p) in enumerate(zip((self.height, self.width), (height, width), (face_cy, face_cx))):
            p1 = face_p - target_size // 2  # 顔を中心に持ってくるための切り出し位置

            if subset.random_crop:
                # 背景も含めるために顔を中心に置く確率を高めつつずらす
                range = max(length - face_p, face_p)  # 画像の端から顔中心までの距離の長いほう
                p1 = p1 + (random.randint(0, range) + random.randint(0, range)) - range  # -range ~ +range までのいい感じの乱数
            else:
                # range指定があるときのみ、すこしだけランダムに（わりと適当）
                if subset.face_crop_aug_range[0] != subset.face_crop_aug_range[1]:
                    if face_size > size // 10 and face_size >= 40:
                        p1 = p1 + random.randint(-face_size // 20, +face_size // 20)

            p1 = max(0, min(p1, length - target_size))

            if axis == 0:
                image = image[p1 : p1 + target_size, :]
            else:
                image = image[:, p1 : p1 + target_size]

        return image

    def __len__(self):
        return self._length

    def __getitem__(self, index):
        bucket = self.bucket_manager.buckets[self.buckets_indices[index].bucket_index]
        bucket_batch_size = self.buckets_indices[index].bucket_batch_size
        image_index = self.buckets_indices[index].batch_index * bucket_batch_size

        if self.caching_mode is not None:  # return batch for latents/text encoder outputs caching
            return self.get_item_for_caching(bucket, bucket_batch_size, image_index)

        loss_weights = []
        captions = []
        input_ids_list = []
        input_ids2_list = []
        latents_list = []
        images = []
        original_sizes_hw = []
        crop_top_lefts = []
        target_sizes_hw = []
        flippeds = []  # 変数名が微妙
        text_encoder_outputs1_list = []
        text_encoder_outputs2_list = []
        text_encoder_pool2_list = []

        for image_key in bucket[image_index : image_index + bucket_batch_size]:
            image_info = self.image_data[image_key]
            subset = self.image_to_subset[image_key]
            loss_weights.append(
                self.prior_loss_weight if image_info.is_reg else 1.0
            )  # in case of fine tuning, is_reg is always False

            flipped = subset.flip_aug and random.random() < 0.5  # not flipped or flipped with 50% chance

            # image/latentsを処理する
            if image_info.latents is not None:  # cache_latents=Trueの場合
                original_size = image_info.latents_original_size
                crop_ltrb = image_info.latents_crop_ltrb  # calc values later if flipped
                if not flipped:
                    latents = image_info.latents
                else:
                    latents = image_info.latents_flipped

                image = None
            elif image_info.latents_npz is not None:  # FineTuningDatasetまたはcache_latents_to_disk=Trueの場合
                latents, original_size, crop_ltrb, flipped_latents = load_latents_from_disk(image_info.latents_npz)
                if flipped:
                    latents = flipped_latents
                    del flipped_latents
                latents = torch.FloatTensor(latents)

                image = None
            else:
                # 画像を読み込み、必要ならcropする
                img, face_cx, face_cy, face_w, face_h = self.load_image_with_face_info(subset, image_info.absolute_path)
                im_h, im_w = img.shape[0:2]

                if self.enable_bucket:
                    img, original_size, crop_ltrb = trim_and_resize_if_required(
                        subset.random_crop, img, image_info.bucket_reso, image_info.resized_size
                    )
                else:
                    if face_cx > 0:  # 顔位置情報あり
                        img = self.crop_target(subset, img, face_cx, face_cy, face_w, face_h)
                    elif im_h > self.height or im_w > self.width:
                        assert (
                            subset.random_crop
                        ), f"image too large, but cropping and bucketing are disabled / 画像サイズが大きいのでface_crop_aug_rangeかrandom_crop、またはbucketを有効にしてください: {image_info.absolute_path}"
                        if im_h > self.height:
                            p = random.randint(0, im_h - self.height)
                            img = img[p : p + self.height]
                        if im_w > self.width:
                            p = random.randint(0, im_w - self.width)
                            img = img[:, p : p + self.width]

                    im_h, im_w = img.shape[0:2]
                    assert (
                        im_h == self.height and im_w == self.width
                    ), f"image size is small / 画像サイズが小さいようです: {image_info.absolute_path}"

                    original_size = [im_w, im_h]
                    crop_ltrb = (0, 0, 0, 0)

                # augmentation
                aug = self.aug_helper.get_augmentor(subset.color_aug)
                if aug is not None:
                    img = aug(image=img)["image"]

                if flipped:
                    img = img[:, ::-1, :].copy()  # copy to avoid negative stride problem

                latents = None
                image = self.image_transforms(img)  # -1.0~1.0のtorch.Tensorになる

            images.append(image)
            latents_list.append(latents)

            target_size = (image.shape[2], image.shape[1]) if image is not None else (latents.shape[2] * 8, latents.shape[1] * 8)

            if not flipped:
                crop_left_top = (crop_ltrb[0], crop_ltrb[1])
            else:
                # crop_ltrb[2] is right, so target_size[0] - crop_ltrb[2] is left in flipped image
                crop_left_top = (target_size[0] - crop_ltrb[2], crop_ltrb[1])

            original_sizes_hw.append((int(original_size[1]), int(original_size[0])))
            crop_top_lefts.append((int(crop_left_top[1]), int(crop_left_top[0])))
            target_sizes_hw.append((int(target_size[1]), int(target_size[0])))
            flippeds.append(flipped)

            # captionとtext encoder outputを処理する
            caption = image_info.caption  # default
            if image_info.text_encoder_outputs1 is not None:
                text_encoder_outputs1_list.append(image_info.text_encoder_outputs1)
                text_encoder_outputs2_list.append(image_info.text_encoder_outputs2)
                text_encoder_pool2_list.append(image_info.text_encoder_pool2)
                captions.append(caption)
            elif image_info.text_encoder_outputs_npz is not None:
                text_encoder_outputs1, text_encoder_outputs2, text_encoder_pool2 = load_text_encoder_outputs_from_disk(
                    image_info.text_encoder_outputs_npz
                )
                text_encoder_outputs1_list.append(text_encoder_outputs1)
                text_encoder_outputs2_list.append(text_encoder_outputs2)
                text_encoder_pool2_list.append(text_encoder_pool2)
                captions.append(caption)
            else:
                caption = self.process_caption(subset, image_info.caption)
                if self.XTI_layers:
                    caption_layer = []
                    for layer in self.XTI_layers:
                        token_strings_from = " ".join(self.token_strings)
                        token_strings_to = " ".join([f"{x}_{layer}" for x in self.token_strings])
                        caption_ = caption.replace(token_strings_from, token_strings_to)
                        caption_layer.append(caption_)
                    captions.append(caption_layer)
                else:
                    captions.append(caption)

                if not self.token_padding_disabled:  # this option might be omitted in future
                    if self.XTI_layers:
                        token_caption = self.get_input_ids(caption_layer, self.tokenizers[0])
                    else:
                        token_caption = self.get_input_ids(caption, self.tokenizers[0])
                    input_ids_list.append(token_caption)

                    if len(self.tokenizers) > 1:
                        if self.XTI_layers:
                            token_caption2 = self.get_input_ids(caption_layer, self.tokenizers[1])
                        else:
                            token_caption2 = self.get_input_ids(caption, self.tokenizers[1])
                        input_ids2_list.append(token_caption2)

        example = {}
        example["loss_weights"] = torch.FloatTensor(loss_weights)

        if len(text_encoder_outputs1_list) == 0:
            if self.token_padding_disabled:
                # padding=True means pad in the batch
                example["input_ids"] = self.tokenizer[0](captions, padding=True, truncation=True, return_tensors="pt").input_ids
                if len(self.tokenizers) > 1:
                    example["input_ids2"] = self.tokenizer[1](
                        captions, padding=True, truncation=True, return_tensors="pt"
                    ).input_ids
                else:
                    example["input_ids2"] = None
            else:
                example["input_ids"] = torch.stack(input_ids_list)
                example["input_ids2"] = torch.stack(input_ids2_list) if len(self.tokenizers) > 1 else None
            example["text_encoder_outputs1_list"] = None
            example["text_encoder_outputs2_list"] = None
            example["text_encoder_pool2_list"] = None
        else:
            example["input_ids"] = None
            example["input_ids2"] = None
            # # for assertion
            # example["input_ids"] = torch.stack([self.get_input_ids(cap, self.tokenizers[0]) for cap in captions])
            # example["input_ids2"] = torch.stack([self.get_input_ids(cap, self.tokenizers[1]) for cap in captions])
            example["text_encoder_outputs1_list"] = torch.stack(text_encoder_outputs1_list)
            example["text_encoder_outputs2_list"] = torch.stack(text_encoder_outputs2_list)
            example["text_encoder_pool2_list"] = torch.stack(text_encoder_pool2_list)

        if images[0] is not None:
            images = torch.stack(images)
            images = images.to(memory_format=torch.contiguous_format).float()
        else:
            images = None
        example["images"] = images

        example["latents"] = torch.stack(latents_list) if latents_list[0] is not None else None
        example["captions"] = captions

        example["original_sizes_hw"] = torch.stack([torch.LongTensor(x) for x in original_sizes_hw])
        example["crop_top_lefts"] = torch.stack([torch.LongTensor(x) for x in crop_top_lefts])
        example["target_sizes_hw"] = torch.stack([torch.LongTensor(x) for x in target_sizes_hw])
        example["flippeds"] = flippeds

        example["network_multipliers"] = torch.FloatTensor([self.network_multiplier] * len(captions))

        if self.debug_dataset:
            example["image_keys"] = bucket[image_index : image_index + self.batch_size]
        return example

    def get_item_for_caching(self, bucket, bucket_batch_size, image_index):
        captions = []
        images = []
        input_ids1_list = []
        input_ids2_list = []
        absolute_paths = []
        resized_sizes = []
        bucket_reso = None
        flip_aug = None
        random_crop = None

        for image_key in bucket[image_index : image_index + bucket_batch_size]:
            image_info = self.image_data[image_key]
            subset = self.image_to_subset[image_key]

            if flip_aug is None:
                flip_aug = subset.flip_aug
                random_crop = subset.random_crop
                bucket_reso = image_info.bucket_reso
            else:
                assert flip_aug == subset.flip_aug, "flip_aug must be same in a batch"
                assert random_crop == subset.random_crop, "random_crop must be same in a batch"
                assert bucket_reso == image_info.bucket_reso, "bucket_reso must be same in a batch"

            caption = image_info.caption  # TODO cache some patterns of dropping, shuffling, etc.

            if self.caching_mode == "latents":
                image = load_image(image_info.absolute_path)
            else:
                image = None

            if self.caching_mode == "text":
                input_ids1 = self.get_input_ids(caption, self.tokenizers[0])
                input_ids2 = self.get_input_ids(caption, self.tokenizers[1])
            else:
                input_ids1 = None
                input_ids2 = None

            captions.append(caption)
            images.append(image)
            input_ids1_list.append(input_ids1)
            input_ids2_list.append(input_ids2)
            absolute_paths.append(image_info.absolute_path)
            resized_sizes.append(image_info.resized_size)

        example = {}

        if images[0] is None:
            images = None
        example["images"] = images

        example["captions"] = captions
        example["input_ids1_list"] = input_ids1_list
        example["input_ids2_list"] = input_ids2_list
        example["absolute_paths"] = absolute_paths
        example["resized_sizes"] = resized_sizes
        example["flip_aug"] = flip_aug
        example["random_crop"] = random_crop
        example["bucket_reso"] = bucket_reso
        return example


class DreamBoothDataset(BaseDataset):
    def __init__(
        self,
        subsets: Sequence[DreamBoothSubset],
        batch_size: int,
        tokenizer,
        max_token_length,
        resolution,
        network_multiplier: float,
        enable_bucket: bool,
        min_bucket_reso: int,
        max_bucket_reso: int,
        bucket_reso_steps: int,
        bucket_no_upscale: bool,
        prior_loss_weight: float,
        debug_dataset: bool,
    ) -> None:
        super().__init__(tokenizer, max_token_length, resolution, network_multiplier, debug_dataset)

        assert resolution is not None, f"resolution is required / resolution（解像度）指定は必須です"

        self.batch_size = batch_size
        self.size = min(self.width, self.height)  # 短いほう
        self.prior_loss_weight = prior_loss_weight
        self.latents_cache = None

        self.enable_bucket = enable_bucket
        if self.enable_bucket:
            assert (
                min(resolution) >= min_bucket_reso
            ), f"min_bucket_reso must be equal or less than resolution / min_bucket_resoは最小解像度より大きくできません。解像度を大きくするかmin_bucket_resoを小さくしてください"
            assert (
                max(resolution) <= max_bucket_reso
            ), f"max_bucket_reso must be equal or greater than resolution / max_bucket_resoは最大解像度より小さくできません。解像度を小さくするかmin_bucket_resoを大きくしてください"
            self.min_bucket_reso = min_bucket_reso
            self.max_bucket_reso = max_bucket_reso
            self.bucket_reso_steps = bucket_reso_steps
            self.bucket_no_upscale = bucket_no_upscale
        else:
            self.min_bucket_reso = None
            self.max_bucket_reso = None
            self.bucket_reso_steps = None  # この情報は使われない
            self.bucket_no_upscale = False

        def read_caption(img_path, caption_extension):
            # captionの候補ファイル名を作る
            base_name = os.path.splitext(img_path)[0]
            base_name_face_det = base_name
            tokens = base_name.split("_")
            if len(tokens) >= 5:
                base_name_face_det = "_".join(tokens[:-4])
            cap_paths = [base_name + caption_extension, base_name_face_det + caption_extension]

            caption = None
            for cap_path in cap_paths:
                if os.path.isfile(cap_path):
                    with open(cap_path, "rt", encoding="utf-8") as f:
                        try:
                            lines = f.readlines()
                        except UnicodeDecodeError as e:
                            logger.error(f"illegal char in file (not UTF-8) / ファイルにUTF-8以外の文字があります: {cap_path}")
                            raise e
                        assert len(lines) > 0, f"caption file is empty / キャプションファイルが空です: {cap_path}"
                        caption = lines[0].strip()
                    break
            return caption

        def load_dreambooth_dir(subset: DreamBoothSubset):
            if not os.path.isdir(subset.image_dir):
                logger.warning(f"not directory: {subset.image_dir}")
                return [], []

            img_paths = glob_images(subset.image_dir, "*")
            logger.info(f"found directory {subset.image_dir} contains {len(img_paths)} image files")

            # 画像ファイルごとにプロンプトを読み込み、もしあればそちらを使う
            captions = []
            missing_captions = []
            for img_path in img_paths:
                cap_for_img = read_caption(img_path, subset.caption_extension)
                if cap_for_img is None and subset.class_tokens is None:
                    logger.warning(
                        f"neither caption file nor class tokens are found. use empty caption for {img_path} / キャプションファイルもclass tokenも見つかりませんでした。空のキャプションを使用します: {img_path}"
                    )
                    captions.append("")
                    missing_captions.append(img_path)
                else:
                    if cap_for_img is None:
                        captions.append(subset.class_tokens)
                        missing_captions.append(img_path)
                    else:
                        captions.append(cap_for_img)

            self.set_tag_frequency(os.path.basename(subset.image_dir), captions)  # タグ頻度を記録

            if missing_captions:
                number_of_missing_captions = len(missing_captions)
                number_of_missing_captions_to_show = 5
                remaining_missing_captions = number_of_missing_captions - number_of_missing_captions_to_show

                logger.warning(
                    f"No caption file found for {number_of_missing_captions} images. Training will continue without captions for these images. If class token exists, it will be used. / {number_of_missing_captions}枚の画像にキャプションファイルが見つかりませんでした。これらの画像についてはキャプションなしで学習を続行します。class tokenが存在する場合はそれを使います。"
                )
                for i, missing_caption in enumerate(missing_captions):
                    if i >= number_of_missing_captions_to_show:
                        logger.warning(missing_caption + f"... and {remaining_missing_captions} more")
                        break
                    logger.warning(missing_caption)
            return img_paths, captions

        logger.info("prepare images.")
        num_train_images = 0
        num_reg_images = 0
        reg_infos: List[ImageInfo] = []
        for subset in subsets:
            if subset.num_repeats < 1:
                logger.warning(
                    f"ignore subset with image_dir='{subset.image_dir}': num_repeats is less than 1 / num_repeatsが1を下回っているためサブセットを無視します: {subset.num_repeats}"
                )
                continue

            if subset in self.subsets:
                logger.warning(
                    f"ignore duplicated subset with image_dir='{subset.image_dir}': use the first one / 既にサブセットが登録されているため、重複した後発のサブセットを無視します"
                )
                continue

            img_paths, captions = load_dreambooth_dir(subset)
            if len(img_paths) < 1:
                logger.warning(
                    f"ignore subset with image_dir='{subset.image_dir}': no images found / 画像が見つからないためサブセットを無視します"
                )
                continue

            if subset.is_reg:
                num_reg_images += subset.num_repeats * len(img_paths)
            else:
                num_train_images += subset.num_repeats * len(img_paths)

            for img_path, caption in zip(img_paths, captions):
                info = ImageInfo(img_path, subset.num_repeats, caption, subset.is_reg, img_path)
                if subset.is_reg:
                    reg_infos.append(info)
                else:
                    self.register_image(info, subset)

            subset.img_count = len(img_paths)
            self.subsets.append(subset)

        logger.info(f"{num_train_images} train images with repeating.")
        self.num_train_images = num_train_images

        logger.info(f"{num_reg_images} reg images.")
        if num_train_images < num_reg_images:
            logger.warning("some of reg images are not used / 正則化画像の数が多いので、一部使用されない正則化画像があります")

        if num_reg_images == 0:
            logger.warning("no regularization images / 正則化画像が見つかりませんでした")
        else:
            # num_repeatsを計算する：どうせ大した数ではないのでループで処理する
            n = 0
            first_loop = True
            while n < num_train_images:
                for info in reg_infos:
                    if first_loop:
                        self.register_image(info, subset)
                        n += info.num_repeats
                    else:
                        info.num_repeats += 1  # rewrite registered info
                        n += 1
                    if n >= num_train_images:
                        break
                first_loop = False

        self.num_reg_images = num_reg_images


class FineTuningDataset(BaseDataset):
    def __init__(
        self,
        subsets: Sequence[FineTuningSubset],
        batch_size: int,
        tokenizer,
        max_token_length,
        resolution,
        network_multiplier: float,
        enable_bucket: bool,
        min_bucket_reso: int,
        max_bucket_reso: int,
        bucket_reso_steps: int,
        bucket_no_upscale: bool,
        debug_dataset: bool,
    ) -> None:
        super().__init__(tokenizer, max_token_length, resolution, network_multiplier, debug_dataset)

        self.batch_size = batch_size

        self.num_train_images = 0
        self.num_reg_images = 0

        for subset in subsets:
            if subset.num_repeats < 1:
                logger.warning(
                    f"ignore subset with metadata_file='{subset.metadata_file}': num_repeats is less than 1 / num_repeatsが1を下回っているためサブセットを無視します: {subset.num_repeats}"
                )
                continue

            if subset in self.subsets:
                logger.warning(
                    f"ignore duplicated subset with metadata_file='{subset.metadata_file}': use the first one / 既にサブセットが登録されているため、重複した後発のサブセットを無視します"
                )
                continue

            # メタデータを読み込む
            if os.path.exists(subset.metadata_file):
                logger.info(f"loading existing metadata: {subset.metadata_file}")
                with open(subset.metadata_file, "rt", encoding="utf-8") as f:
                    metadata = json.load(f)
            else:
                raise ValueError(f"no metadata / メタデータファイルがありません: {subset.metadata_file}")

            if len(metadata) < 1:
                logger.warning(
                    f"ignore subset with '{subset.metadata_file}': no image entries found / 画像に関するデータが見つからないためサブセットを無視します"
                )
                continue

            tags_list = []
            for image_key, img_md in metadata.items():
                # path情報を作る
                abs_path = None

                # まず画像を優先して探す
                if os.path.exists(image_key):
                    abs_path = image_key
                else:
                    # わりといい加減だがいい方法が思いつかん
                    paths = glob_images(subset.image_dir, image_key)
                    if len(paths) > 0:
                        abs_path = paths[0]

                # なければnpzを探す
                if abs_path is None:
                    if os.path.exists(os.path.splitext(image_key)[0] + ".npz"):
                        abs_path = os.path.splitext(image_key)[0] + ".npz"
                    else:
                        npz_path = os.path.join(subset.image_dir, image_key + ".npz")
                        if os.path.exists(npz_path):
                            abs_path = npz_path

                assert abs_path is not None, f"no image / 画像がありません: {image_key}"

                caption = img_md.get("caption")
                tags = img_md.get("tags")
                if caption is None:
                    caption = tags
                elif tags is not None and len(tags) > 0:
                    caption = caption + ", " + tags
                    tags_list.append(tags)

                if caption is None:
                    caption = ""

                image_info = ImageInfo(image_key, subset.num_repeats, caption, False, abs_path)
                image_info.image_size = img_md.get("train_resolution")

                if not subset.color_aug and not subset.random_crop:
                    # if npz exists, use them
                    image_info.latents_npz, image_info.latents_npz_flipped = self.image_key_to_npz_file(subset, image_key)

                self.register_image(image_info, subset)

            self.num_train_images += len(metadata) * subset.num_repeats

            # TODO do not record tag freq when no tag
            self.set_tag_frequency(os.path.basename(subset.metadata_file), tags_list)
            subset.img_count = len(metadata)
            self.subsets.append(subset)

        # check existence of all npz files
        use_npz_latents = all([not (subset.color_aug or subset.random_crop) for subset in self.subsets])
        if use_npz_latents:
            flip_aug_in_subset = False
            npz_any = False
            npz_all = True

            for image_info in self.image_data.values():
                subset = self.image_to_subset[image_info.image_key]

                has_npz = image_info.latents_npz is not None
                npz_any = npz_any or has_npz

                if subset.flip_aug:
                    has_npz = has_npz and image_info.latents_npz_flipped is not None
                    flip_aug_in_subset = True
                npz_all = npz_all and has_npz

                if npz_any and not npz_all:
                    break

            if not npz_any:
                use_npz_latents = False
                logger.warning(f"npz file does not exist. ignore npz files / npzファイルが見つからないためnpzファイルを無視します")
            elif not npz_all:
                use_npz_latents = False
                logger.warning(
                    f"some of npz file does not exist. ignore npz files / いくつかのnpzファイルが見つからないためnpzファイルを無視します"
                )
                if flip_aug_in_subset:
                    logger.warning("maybe no flipped files / 反転されたnpzファイルがないのかもしれません")
        # else:
        #   logger.info("npz files are not used with color_aug and/or random_crop / color_augまたはrandom_cropが指定されているためnpzファイルは使用されません")

        # check min/max bucket size
        sizes = set()
        resos = set()
        for image_info in self.image_data.values():
            if image_info.image_size is None:
                sizes = None  # not calculated
                break
            sizes.add(image_info.image_size[0])
            sizes.add(image_info.image_size[1])
            resos.add(tuple(image_info.image_size))

        if sizes is None:
            if use_npz_latents:
                use_npz_latents = False
                logger.warning(
                    f"npz files exist, but no bucket info in metadata. ignore npz files / メタデータにbucket情報がないためnpzファイルを無視します"
                )

            assert (
                resolution is not None
            ), "if metadata doesn't have bucket info, resolution is required / メタデータにbucket情報がない場合はresolutionを指定してください"

            self.enable_bucket = enable_bucket
            if self.enable_bucket:
                self.min_bucket_reso = min_bucket_reso
                self.max_bucket_reso = max_bucket_reso
                self.bucket_reso_steps = bucket_reso_steps
                self.bucket_no_upscale = bucket_no_upscale
        else:
            if not enable_bucket:
                logger.info("metadata has bucket info, enable bucketing / メタデータにbucket情報があるためbucketを有効にします")
            logger.info("using bucket info in metadata / メタデータ内のbucket情報を使います")
            self.enable_bucket = True

            assert (
                not bucket_no_upscale
            ), "if metadata has bucket info, bucket reso is precalculated, so bucket_no_upscale cannot be used / メタデータ内にbucket情報がある場合はbucketの解像度は計算済みのため、bucket_no_upscaleは使えません"

            # bucket情報を初期化しておく、make_bucketsで再作成しない
            self.bucket_manager = BucketManager(False, None, None, None, None)
            self.bucket_manager.set_predefined_resos(resos)

        # npz情報をきれいにしておく
        if not use_npz_latents:
            for image_info in self.image_data.values():
                image_info.latents_npz = image_info.latents_npz_flipped = None

    def image_key_to_npz_file(self, subset: FineTuningSubset, image_key):
        base_name = os.path.splitext(image_key)[0]
        npz_file_norm = base_name + ".npz"

        if os.path.exists(npz_file_norm):
            # image_key is full path
            npz_file_flip = base_name + "_flip.npz"
            if not os.path.exists(npz_file_flip):
                npz_file_flip = None
            return npz_file_norm, npz_file_flip

        # if not full path, check image_dir. if image_dir is None, return None
        if subset.image_dir is None:
            return None, None

        # image_key is relative path
        npz_file_norm = os.path.join(subset.image_dir, image_key + ".npz")
        npz_file_flip = os.path.join(subset.image_dir, image_key + "_flip.npz")

        if not os.path.exists(npz_file_norm):
            npz_file_norm = None
            npz_file_flip = None
        elif not os.path.exists(npz_file_flip):
            npz_file_flip = None

        return npz_file_norm, npz_file_flip


class ControlNetDataset(BaseDataset):
    def __init__(
        self,
        subsets: Sequence[ControlNetSubset],
        batch_size: int,
        tokenizer,
        max_token_length,
        resolution,
        network_multiplier: float,
        enable_bucket: bool,
        min_bucket_reso: int,
        max_bucket_reso: int,
        bucket_reso_steps: int,
        bucket_no_upscale: bool,
        debug_dataset: float,
    ) -> None:
        super().__init__(tokenizer, max_token_length, resolution, network_multiplier, debug_dataset)

        db_subsets = []
        for subset in subsets:
            db_subset = DreamBoothSubset(
                subset.image_dir,
                False,
                None,
                subset.caption_extension,
                subset.num_repeats,
                subset.shuffle_caption,
                subset.caption_separator,
                subset.keep_tokens,
                subset.keep_tokens_separator,
                subset.secondary_separator,
                subset.enable_wildcard,
                subset.color_aug,
                subset.flip_aug,
                subset.face_crop_aug_range,
                subset.random_crop,
                subset.caption_dropout_rate,
                subset.caption_dropout_every_n_epochs,
                subset.caption_tag_dropout_rate,
                subset.caption_prefix,
                subset.caption_suffix,
                subset.token_warmup_min,
                subset.token_warmup_step,
            )
            db_subsets.append(db_subset)

        self.dreambooth_dataset_delegate = DreamBoothDataset(
            db_subsets,
            batch_size,
            tokenizer,
            max_token_length,
            resolution,
            network_multiplier,
            enable_bucket,
            min_bucket_reso,
            max_bucket_reso,
            bucket_reso_steps,
            bucket_no_upscale,
            1.0,
            debug_dataset,
        )

        # config_util等から参照される値をいれておく（若干微妙なのでなんとかしたい）
        self.image_data = self.dreambooth_dataset_delegate.image_data
        self.batch_size = batch_size
        self.num_train_images = self.dreambooth_dataset_delegate.num_train_images
        self.num_reg_images = self.dreambooth_dataset_delegate.num_reg_images

        # assert all conditioning data exists
        missing_imgs = []
        cond_imgs_with_img = set()
        for image_key, info in self.dreambooth_dataset_delegate.image_data.items():
            db_subset = self.dreambooth_dataset_delegate.image_to_subset[image_key]
            subset = None
            for s in subsets:
                if s.image_dir == db_subset.image_dir:
                    subset = s
                    break
            assert subset is not None, "internal error: subset not found"

            if not os.path.isdir(subset.conditioning_data_dir):
                logger.warning(f"not directory: {subset.conditioning_data_dir}")
                continue

            img_basename = os.path.basename(info.absolute_path)
            ctrl_img_path = os.path.join(subset.conditioning_data_dir, img_basename)
            if not os.path.exists(ctrl_img_path):
                missing_imgs.append(img_basename)

            info.cond_img_path = ctrl_img_path
            cond_imgs_with_img.add(ctrl_img_path)

        extra_imgs = []
        for subset in subsets:
            conditioning_img_paths = glob_images(subset.conditioning_data_dir, "*")
            extra_imgs.extend(
                [cond_img_path for cond_img_path in conditioning_img_paths if cond_img_path not in cond_imgs_with_img]
            )

        assert len(missing_imgs) == 0, f"missing conditioning data for {len(missing_imgs)} images: {missing_imgs}"
        assert len(extra_imgs) == 0, f"extra conditioning data for {len(extra_imgs)} images: {extra_imgs}"

        self.conditioning_image_transforms = IMAGE_TRANSFORMS

    def make_buckets(self):
        self.dreambooth_dataset_delegate.make_buckets()
        self.bucket_manager = self.dreambooth_dataset_delegate.bucket_manager
        self.buckets_indices = self.dreambooth_dataset_delegate.buckets_indices

    def cache_latents(self, vae, vae_batch_size=1, cache_to_disk=False, is_main_process=True):
        return self.dreambooth_dataset_delegate.cache_latents(vae, vae_batch_size, cache_to_disk, is_main_process)

    def __len__(self):
        return self.dreambooth_dataset_delegate.__len__()

    def __getitem__(self, index):
        example = self.dreambooth_dataset_delegate[index]

        bucket = self.dreambooth_dataset_delegate.bucket_manager.buckets[
            self.dreambooth_dataset_delegate.buckets_indices[index].bucket_index
        ]
        bucket_batch_size = self.dreambooth_dataset_delegate.buckets_indices[index].bucket_batch_size
        image_index = self.dreambooth_dataset_delegate.buckets_indices[index].batch_index * bucket_batch_size

        conditioning_images = []

        for i, image_key in enumerate(bucket[image_index : image_index + bucket_batch_size]):
            image_info = self.dreambooth_dataset_delegate.image_data[image_key]

            target_size_hw = example["target_sizes_hw"][i]
            original_size_hw = example["original_sizes_hw"][i]
            crop_top_left = example["crop_top_lefts"][i]
            flipped = example["flippeds"][i]
            cond_img = load_image(image_info.cond_img_path)

            if self.dreambooth_dataset_delegate.enable_bucket:
                assert (
                    cond_img.shape[0] == original_size_hw[0] and cond_img.shape[1] == original_size_hw[1]
                ), f"size of conditioning image is not match / 画像サイズが合いません: {image_info.absolute_path}"
                cond_img = cv2.resize(
                    cond_img, image_info.resized_size, interpolation=cv2.INTER_AREA
                )  # INTER_AREAでやりたいのでcv2でリサイズ

                # TODO support random crop
                # 現在サポートしているcropはrandomではなく中央のみ
                h, w = target_size_hw
                ct = (cond_img.shape[0] - h) // 2
                cl = (cond_img.shape[1] - w) // 2
                cond_img = cond_img[ct : ct + h, cl : cl + w]
            else:
                # assert (
                #     cond_img.shape[0] == self.height and cond_img.shape[1] == self.width
                # ), f"image size is small / 画像サイズが小さいようです: {image_info.absolute_path}"
                # resize to target
                if cond_img.shape[0] != target_size_hw[0] or cond_img.shape[1] != target_size_hw[1]:
                    cond_img = cv2.resize(
                        cond_img, (int(target_size_hw[1]), int(target_size_hw[0])), interpolation=cv2.INTER_LANCZOS4
                    )

            if flipped:
                cond_img = cond_img[:, ::-1, :].copy()  # copy to avoid negative stride

            cond_img = self.conditioning_image_transforms(cond_img)
            conditioning_images.append(cond_img)

        example["conditioning_images"] = torch.stack(conditioning_images).to(memory_format=torch.contiguous_format).float()

        return example


# behave as Dataset mock
class DatasetGroup(torch.utils.data.ConcatDataset):
    def __init__(self, datasets: Sequence[Union[DreamBoothDataset, FineTuningDataset]]):
        self.datasets: List[Union[DreamBoothDataset, FineTuningDataset]]

        super().__init__(datasets)

        self.image_data = {}
        self.num_train_images = 0
        self.num_reg_images = 0

        # simply concat together
        # TODO: handling image_data key duplication among dataset
        #   In practical, this is not the big issue because image_data is accessed from outside of dataset only for debug_dataset.
        for dataset in datasets:
            self.image_data.update(dataset.image_data)
            self.num_train_images += dataset.num_train_images
            self.num_reg_images += dataset.num_reg_images

    def add_replacement(self, str_from, str_to):
        for dataset in self.datasets:
            dataset.add_replacement(str_from, str_to)

    # def make_buckets(self):
    #   for dataset in self.datasets:
    #     dataset.make_buckets()

    def enable_XTI(self, *args, **kwargs):
        for dataset in self.datasets:
            dataset.enable_XTI(*args, **kwargs)

    def cache_latents(self, vae, vae_batch_size=1, cache_to_disk=False, is_main_process=True):
        for i, dataset in enumerate(self.datasets):
            logger.info(f"[Dataset {i}]")
            dataset.cache_latents(vae, vae_batch_size, cache_to_disk, is_main_process)

    def cache_text_encoder_outputs(
        self, tokenizers, text_encoders, device, weight_dtype, cache_to_disk=False, is_main_process=True
    ):
        for i, dataset in enumerate(self.datasets):
            logger.info(f"[Dataset {i}]")
            dataset.cache_text_encoder_outputs(tokenizers, text_encoders, device, weight_dtype, cache_to_disk, is_main_process)

    def set_caching_mode(self, caching_mode):
        for dataset in self.datasets:
            dataset.set_caching_mode(caching_mode)

    def verify_bucket_reso_steps(self, min_steps: int):
        for dataset in self.datasets:
            dataset.verify_bucket_reso_steps(min_steps)

    def is_latent_cacheable(self) -> bool:
        return all([dataset.is_latent_cacheable() for dataset in self.datasets])

    def is_text_encoder_output_cacheable(self) -> bool:
        return all([dataset.is_text_encoder_output_cacheable() for dataset in self.datasets])

    def set_current_epoch(self, epoch):
        for dataset in self.datasets:
            dataset.set_current_epoch(epoch)

    def set_current_step(self, step):
        for dataset in self.datasets:
            dataset.set_current_step(step)

    def set_max_train_steps(self, max_train_steps):
        for dataset in self.datasets:
            dataset.set_max_train_steps(max_train_steps)

    def disable_token_padding(self):
        for dataset in self.datasets:
            dataset.disable_token_padding()


def is_disk_cached_latents_is_expected(reso, npz_path: str, flip_aug: bool):
    expected_latents_size = (reso[1] // 8, reso[0] // 8)  # bucket_resoはWxHなので注意

    if not os.path.exists(npz_path):
        return False

    npz = np.load(npz_path)
    if "latents" not in npz or "original_size" not in npz or "crop_ltrb" not in npz:  # old ver?
        return False
    if npz["latents"].shape[1:3] != expected_latents_size:
        return False

    if flip_aug:
        if "latents_flipped" not in npz:
            return False
        if npz["latents_flipped"].shape[1:3] != expected_latents_size:
            return False

    return True


# 戻り値は、latents_tensor, (original_size width, original_size height), (crop left, crop top)
def load_latents_from_disk(
    npz_path,
) -> Tuple[Optional[torch.Tensor], Optional[List[int]], Optional[List[int]], Optional[torch.Tensor]]:
    npz = np.load(npz_path)
    if "latents" not in npz:
        raise ValueError(f"error: npz is old format. please re-generate {npz_path}")

    latents = npz["latents"]
    original_size = npz["original_size"].tolist()
    crop_ltrb = npz["crop_ltrb"].tolist()
    flipped_latents = npz["latents_flipped"] if "latents_flipped" in npz else None
    return latents, original_size, crop_ltrb, flipped_latents


def save_latents_to_disk(npz_path, latents_tensor, original_size, crop_ltrb, flipped_latents_tensor=None):
    kwargs = {}
    if flipped_latents_tensor is not None:
        kwargs["latents_flipped"] = flipped_latents_tensor.float().cpu().numpy()
    np.savez(
        npz_path,
        latents=latents_tensor.float().cpu().numpy(),
        original_size=np.array(original_size),
        crop_ltrb=np.array(crop_ltrb),
        **kwargs,
    )


def debug_dataset(train_dataset, show_input_ids=False):
    logger.info(f"Total dataset length (steps) / データセットの長さ（ステップ数）: {len(train_dataset)}")
    logger.info(
        "`S` for next step, `E` for next epoch no. , Escape for exit. / Sキーで次のステップ、Eキーで次のエポック、Escキーで中断、終了します"
    )

    epoch = 1
    while True:
        logger.info(f"")
        logger.info(f"epoch: {epoch}")

        steps = (epoch - 1) * len(train_dataset) + 1
        indices = list(range(len(train_dataset)))
        random.shuffle(indices)

        k = 0
        for i, idx in enumerate(indices):
            train_dataset.set_current_epoch(epoch)
            train_dataset.set_current_step(steps)
            logger.info(f"steps: {steps} ({i + 1}/{len(train_dataset)})")

            example = train_dataset[idx]
            if example["latents"] is not None:
                logger.info(f"sample has latents from npz file: {example['latents'].size()}")
            for j, (ik, cap, lw, iid, orgsz, crptl, trgsz, flpdz) in enumerate(
                zip(
                    example["image_keys"],
                    example["captions"],
                    example["loss_weights"],
                    example["input_ids"],
                    example["original_sizes_hw"],
                    example["crop_top_lefts"],
                    example["target_sizes_hw"],
                    example["flippeds"],
                )
            ):
                logger.info(
                    f'{ik}, size: {train_dataset.image_data[ik].image_size}, loss weight: {lw}, caption: "{cap}", original size: {orgsz}, crop top left: {crptl}, target size: {trgsz}, flipped: {flpdz}'
                )
                if "network_multipliers" in example:
                    print(f"network multiplier: {example['network_multipliers'][j]}")

                if show_input_ids:
                    logger.info(f"input ids: {iid}")
                    if "input_ids2" in example:
                        logger.info(f"input ids2: {example['input_ids2'][j]}")
                if example["images"] is not None:
                    im = example["images"][j]
                    logger.info(f"image size: {im.size()}")
                    im = ((im.numpy() + 1.0) * 127.5).astype(np.uint8)
                    im = np.transpose(im, (1, 2, 0))  # c,H,W -> H,W,c
                    im = im[:, :, ::-1]  # RGB -> BGR (OpenCV)

                    if "conditioning_images" in example:
                        cond_img = example["conditioning_images"][j]
                        logger.info(f"conditioning image size: {cond_img.size()}")
                        cond_img = ((cond_img.numpy() + 1.0) * 127.5).astype(np.uint8)
                        cond_img = np.transpose(cond_img, (1, 2, 0))
                        cond_img = cond_img[:, :, ::-1]
                        if os.name == "nt":
                            cv2.imshow("cond_img", cond_img)

                    if os.name == "nt":  # only windows
                        cv2.imshow("img", im)
                        k = cv2.waitKey()
                        cv2.destroyAllWindows()
                    if k == 27 or k == ord("s") or k == ord("e"):
                        break
            steps += 1

            if k == ord("e"):
                break
            if k == 27 or (example["images"] is None and i >= 8):
                k = 27
                break
        if k == 27:
            break

        epoch += 1


def glob_images(directory, base="*"):
    img_paths = []
    for ext in IMAGE_EXTENSIONS:
        if base == "*":
            img_paths.extend(glob.glob(os.path.join(glob.escape(directory), base + ext)))
        else:
            img_paths.extend(glob.glob(glob.escape(os.path.join(directory, base + ext))))
    img_paths = list(set(img_paths))  # 重複を排除
    img_paths.sort()
    return img_paths


def glob_images_pathlib(dir_path, recursive):
    image_paths = []
    if recursive:
        for ext in IMAGE_EXTENSIONS:
            image_paths += list(dir_path.rglob("*" + ext))
    else:
        for ext in IMAGE_EXTENSIONS:
            image_paths += list(dir_path.glob("*" + ext))
    image_paths = list(set(image_paths))  # 重複を排除
    image_paths.sort()
    return image_paths


class MinimalDataset(BaseDataset):
    def __init__(self, tokenizer, max_token_length, resolution, network_multiplier, debug_dataset=False):
        super().__init__(tokenizer, max_token_length, resolution, network_multiplier, debug_dataset)

        self.num_train_images = 0  # update in subclass
        self.num_reg_images = 0  # update in subclass
        self.datasets = [self]
        self.batch_size = 1  # update in subclass

        self.subsets = [self]
        self.num_repeats = 1  # update in subclass if needed
        self.img_count = 1  # update in subclass if needed
        self.bucket_info = {}
        self.is_reg = False
        self.image_dir = "dummy"  # for metadata

    def verify_bucket_reso_steps(self, min_steps: int):
        pass

    def is_latent_cacheable(self) -> bool:
        return False

    def __len__(self):
        raise NotImplementedError

    # override to avoid shuffling buckets
    def set_current_epoch(self, epoch):
        self.current_epoch = epoch

    def __getitem__(self, idx):
        r"""
        The subclass may have image_data for debug_dataset, which is a dict of ImageInfo objects.

        Returns: example like this:

            for i in range(batch_size):
                image_key = ...  # whatever hashable
                image_keys.append(image_key)

                image = ...  # PIL Image
                img_tensor = self.image_transforms(img)
                images.append(img_tensor)

                caption = ...  # str
                input_ids = self.get_input_ids(caption)
                input_ids_list.append(input_ids)

                captions.append(caption)

            images = torch.stack(images, dim=0)
            input_ids_list = torch.stack(input_ids_list, dim=0)
            example = {
                "images": images,
                "input_ids": input_ids_list,
                "captions": captions,   # for debug_dataset
                "latents": None,
                "image_keys": image_keys,   # for debug_dataset
                "loss_weights": torch.ones(batch_size, dtype=torch.float32),
            }
            return example
        """
        raise NotImplementedError


def load_arbitrary_dataset(args, tokenizer) -> MinimalDataset:
    module = ".".join(args.dataset_class.split(".")[:-1])
    dataset_class = args.dataset_class.split(".")[-1]
    module = importlib.import_module(module)
    dataset_class = getattr(module, dataset_class)
    train_dataset_group: MinimalDataset = dataset_class(tokenizer, args.max_token_length, args.resolution, args.debug_dataset)
    return train_dataset_group


def load_image(image_path):
    image = Image.open(image_path)
    if not image.mode == "RGB":
        image = image.convert("RGB")
    img = np.array(image, np.uint8)
    return img


# 画像を読み込む。戻り値はnumpy.ndarray,(original width, original height),(crop left, crop top, crop right, crop bottom)
def trim_and_resize_if_required(
    random_crop: bool, image: Image.Image, reso, resized_size: Tuple[int, int]
) -> Tuple[np.ndarray, Tuple[int, int], Tuple[int, int, int, int]]:
    image_height, image_width = image.shape[0:2]
    original_size = (image_width, image_height)  # size before resize

    if image_width != resized_size[0] or image_height != resized_size[1]:
        # リサイズする
        image = cv2.resize(image, resized_size, interpolation=cv2.INTER_AREA)  # INTER_AREAでやりたいのでcv2でリサイズ

    image_height, image_width = image.shape[0:2]

    if image_width > reso[0]:
        trim_size = image_width - reso[0]
        p = trim_size // 2 if not random_crop else random.randint(0, trim_size)
        # logger.info(f"w {trim_size} {p}")
        image = image[:, p : p + reso[0]]
    if image_height > reso[1]:
        trim_size = image_height - reso[1]
        p = trim_size // 2 if not random_crop else random.randint(0, trim_size)
        # logger.info(f"h {trim_size} {p})
        image = image[p : p + reso[1]]

    # random cropの場合のcropされた値をどうcrop left/topに反映するべきか全くアイデアがない
    # I have no idea how to reflect the cropped value in crop left/top in the case of random crop

    crop_ltrb = BucketManager.get_crop_ltrb(reso, original_size)

    assert image.shape[0] == reso[1] and image.shape[1] == reso[0], f"internal error, illegal trimmed size: {image.shape}, {reso}"
    return image, original_size, crop_ltrb


def cache_batch_latents(
    vae: AutoencoderKL, cache_to_disk: bool, image_infos: List[ImageInfo], flip_aug: bool, random_crop: bool
) -> None:
    r"""
    requires image_infos to have: absolute_path, bucket_reso, resized_size, latents_npz
    optionally requires image_infos to have: image
    if cache_to_disk is True, set info.latents_npz
        flipped latents is also saved if flip_aug is True
    if cache_to_disk is False, set info.latents
        latents_flipped is also set if flip_aug is True
    latents_original_size and latents_crop_ltrb are also set
    """
    images = []
    for info in image_infos:
        image = load_image(info.absolute_path) if info.image is None else np.array(info.image, np.uint8)
        # TODO 画像のメタデータが壊れていて、メタデータから割り当てたbucketと実際の画像サイズが一致しない場合があるのでチェック追加要
        image, original_size, crop_ltrb = trim_and_resize_if_required(random_crop, image, info.bucket_reso, info.resized_size)
        image = IMAGE_TRANSFORMS(image)
        images.append(image)

        info.latents_original_size = original_size
        info.latents_crop_ltrb = crop_ltrb

    img_tensors = torch.stack(images, dim=0)
    img_tensors = img_tensors.to(device=vae.device, dtype=vae.dtype)

    with torch.no_grad():
        latents = vae.encode(img_tensors).latent_dist.sample().to("cpu")

    if flip_aug:
        img_tensors = torch.flip(img_tensors, dims=[3])
        with torch.no_grad():
            flipped_latents = vae.encode(img_tensors).latent_dist.sample().to("cpu")
    else:
        flipped_latents = [None] * len(latents)

    for info, latent, flipped_latent in zip(image_infos, latents, flipped_latents):
        # check NaN
        if torch.isnan(latents).any() or (flipped_latent is not None and torch.isnan(flipped_latent).any()):
            raise RuntimeError(f"NaN detected in latents: {info.absolute_path}")

        if cache_to_disk:
            save_latents_to_disk(info.latents_npz, latent, info.latents_original_size, info.latents_crop_ltrb, flipped_latent)
        else:
            info.latents = latent
            if flip_aug:
                info.latents_flipped = flipped_latent

    if not HIGH_VRAM:
        clean_memory_on_device(vae.device)


def cache_batch_text_encoder_outputs(
    image_infos, tokenizers, text_encoders, max_token_length, cache_to_disk, input_ids1, input_ids2, dtype
):
    input_ids1 = input_ids1.to(text_encoders[0].device)
    input_ids2 = input_ids2.to(text_encoders[1].device)

    with torch.no_grad():
        b_hidden_state1, b_hidden_state2, b_pool2 = get_hidden_states_sdxl(
            max_token_length,
            input_ids1,
            input_ids2,
            tokenizers[0],
            tokenizers[1],
            text_encoders[0],
            text_encoders[1],
            dtype,
        )

        # ここでcpuに移動しておかないと、上書きされてしまう
        b_hidden_state1 = b_hidden_state1.detach().to("cpu")  # b,n*75+2,768
        b_hidden_state2 = b_hidden_state2.detach().to("cpu")  # b,n*75+2,1280
        b_pool2 = b_pool2.detach().to("cpu")  # b,1280

    for info, hidden_state1, hidden_state2, pool2 in zip(image_infos, b_hidden_state1, b_hidden_state2, b_pool2):
        if cache_to_disk:
            save_text_encoder_outputs_to_disk(info.text_encoder_outputs_npz, hidden_state1, hidden_state2, pool2)
        else:
            info.text_encoder_outputs1 = hidden_state1
            info.text_encoder_outputs2 = hidden_state2
            info.text_encoder_pool2 = pool2


def save_text_encoder_outputs_to_disk(npz_path, hidden_state1, hidden_state2, pool2):
    np.savez(
        npz_path,
        hidden_state1=hidden_state1.cpu().float().numpy(),
        hidden_state2=hidden_state2.cpu().float().numpy(),
        pool2=pool2.cpu().float().numpy(),
    )


def load_text_encoder_outputs_from_disk(npz_path):
    with np.load(npz_path) as f:
        hidden_state1 = torch.from_numpy(f["hidden_state1"])
        hidden_state2 = torch.from_numpy(f["hidden_state2"]) if "hidden_state2" in f else None
        pool2 = torch.from_numpy(f["pool2"]) if "pool2" in f else None
    return hidden_state1, hidden_state2, pool2


# endregion

# region モジュール入れ替え部
"""
高速化のためのモジュール入れ替え
"""

# FlashAttentionを使うCrossAttention
# based on https://github.com/lucidrains/memory-efficient-attention-pytorch/blob/main/memory_efficient_attention_pytorch/flash_attention.py
# LICENSE MIT https://github.com/lucidrains/memory-efficient-attention-pytorch/blob/main/LICENSE

# constants

EPSILON = 1e-6

# helper functions


def exists(val):
    return val is not None


def default(val, d):
    return val if exists(val) else d


def model_hash(filename):
    """Old model hash used by stable-diffusion-webui"""
    try:
        with open(filename, "rb") as file:
            m = hashlib.sha256()

            file.seek(0x100000)
            m.update(file.read(0x10000))
            return m.hexdigest()[0:8]
    except FileNotFoundError:
        return "NOFILE"
    except IsADirectoryError:  # Linux?
        return "IsADirectory"
    except PermissionError:  # Windows
        return "IsADirectory"


def calculate_sha256(filename):
    """New model hash used by stable-diffusion-webui"""
    try:
        hash_sha256 = hashlib.sha256()
        blksize = 1024 * 1024

        with open(filename, "rb") as f:
            for chunk in iter(lambda: f.read(blksize), b""):
                hash_sha256.update(chunk)

        return hash_sha256.hexdigest()
    except FileNotFoundError:
        return "NOFILE"
    except IsADirectoryError:  # Linux?
        return "IsADirectory"
    except PermissionError:  # Windows
        return "IsADirectory"


def precalculate_safetensors_hashes(tensors, metadata):
    """Precalculate the model hashes needed by sd-webui-additional-networks to
    save time on indexing the model later."""

    # Because writing user metadata to the file can change the result of
    # sd_models.model_hash(), only retain the training metadata for purposes of
    # calculating the hash, as they are meant to be immutable
    metadata = {k: v for k, v in metadata.items() if k.startswith("ss_")}

    bytes = safetensors.torch.save(tensors, metadata)
    b = BytesIO(bytes)

    model_hash = addnet_hash_safetensors(b)
    legacy_hash = addnet_hash_legacy(b)
    return model_hash, legacy_hash


def addnet_hash_legacy(b):
    """Old model hash used by sd-webui-additional-networks for .safetensors format files"""
    m = hashlib.sha256()

    b.seek(0x100000)
    m.update(b.read(0x10000))
    return m.hexdigest()[0:8]


def addnet_hash_safetensors(b):
    """New model hash used by sd-webui-additional-networks for .safetensors format files"""
    hash_sha256 = hashlib.sha256()
    blksize = 1024 * 1024

    b.seek(0)
    header = b.read(8)
    n = int.from_bytes(header, "little")

    offset = n + 8
    b.seek(offset)
    for chunk in iter(lambda: b.read(blksize), b""):
        hash_sha256.update(chunk)

    return hash_sha256.hexdigest()


def get_git_revision_hash() -> str:
    try:
        return subprocess.check_output(["git", "rev-parse", "HEAD"], cwd=os.path.dirname(__file__)).decode("ascii").strip()
    except:
        return "(unknown)"


# def replace_unet_modules(unet: diffusers.models.unet_2d_condition.UNet2DConditionModel, mem_eff_attn, xformers):
#     replace_attentions_for_hypernetwork()
#     # unet is not used currently, but it is here for future use
#     unet.enable_xformers_memory_efficient_attention()
#     return
#     if mem_eff_attn:
#         unet.set_attn_processor(FlashAttnProcessor())
#     elif xformers:
#         unet.enable_xformers_memory_efficient_attention()


# def replace_unet_cross_attn_to_xformers():
#     logger.info("CrossAttention.forward has been replaced to enable xformers.")
#     try:
#         import xformers.ops
#     except ImportError:
#         raise ImportError("No xformers / xformersがインストールされていないようです")

#     def forward_xformers(self, x, context=None, mask=None):
#         h = self.heads
#         q_in = self.to_q(x)

#         context = default(context, x)
#         context = context.to(x.dtype)

#         if hasattr(self, "hypernetwork") and self.hypernetwork is not None:
#             context_k, context_v = self.hypernetwork.forward(x, context)
#             context_k = context_k.to(x.dtype)
#             context_v = context_v.to(x.dtype)
#         else:
#             context_k = context
#             context_v = context

#         k_in = self.to_k(context_k)
#         v_in = self.to_v(context_v)

#         q, k, v = map(lambda t: rearrange(t, "b n (h d) -> b n h d", h=h), (q_in, k_in, v_in))
#         del q_in, k_in, v_in

#         q = q.contiguous()
#         k = k.contiguous()
#         v = v.contiguous()
#         out = xformers.ops.memory_efficient_attention(q, k, v, attn_bias=None)  # 最適なのを選んでくれる

#         out = rearrange(out, "b n h d -> b n (h d)", h=h)

#         # diffusers 0.7.0~
#         out = self.to_out[0](out)
#         out = self.to_out[1](out)
#         return out


#     diffusers.models.attention.CrossAttention.forward = forward_xformers
def replace_unet_modules(unet: UNet2DConditionModel, mem_eff_attn, xformers, sdpa):
    if mem_eff_attn:
        logger.info("Enable memory efficient attention for U-Net")
        unet.set_use_memory_efficient_attention(False, True)
    elif xformers:
        logger.info("Enable xformers for U-Net")
        try:
            import xformers.ops
        except ImportError:
            raise ImportError("No xformers / xformersがインストールされていないようです")

        unet.set_use_memory_efficient_attention(True, False)
    elif sdpa:
        logger.info("Enable SDPA for U-Net")
        unet.set_use_sdpa(True)


"""
def replace_vae_modules(vae: diffusers.models.AutoencoderKL, mem_eff_attn, xformers):
    # vae is not used currently, but it is here for future use
    if mem_eff_attn:
        replace_vae_attn_to_memory_efficient()
    elif xformers:
        # とりあえずDiffusersのxformersを使う。AttentionがあるのはMidBlockのみ
        logger.info("Use Diffusers xformers for VAE")
        vae.encoder.mid_block.attentions[0].set_use_memory_efficient_attention_xformers(True)
        vae.decoder.mid_block.attentions[0].set_use_memory_efficient_attention_xformers(True)


def replace_vae_attn_to_memory_efficient():
    logger.info("AttentionBlock.forward has been replaced to FlashAttention (not xformers)")
    flash_func = FlashAttentionFunction

    def forward_flash_attn(self, hidden_states):
        logger.info("forward_flash_attn")
        q_bucket_size = 512
        k_bucket_size = 1024

        residual = hidden_states
        batch, channel, height, width = hidden_states.shape

        # norm
        hidden_states = self.group_norm(hidden_states)

        hidden_states = hidden_states.view(batch, channel, height * width).transpose(1, 2)

        # proj to q, k, v
        query_proj = self.query(hidden_states)
        key_proj = self.key(hidden_states)
        value_proj = self.value(hidden_states)

        query_proj, key_proj, value_proj = map(
            lambda t: rearrange(t, "b n (h d) -> b h n d", h=self.num_heads), (query_proj, key_proj, value_proj)
        )

        out = flash_func.apply(query_proj, key_proj, value_proj, None, False, q_bucket_size, k_bucket_size)

        out = rearrange(out, "b h n d -> b n (h d)")

        # compute next hidden_states
        hidden_states = self.proj_attn(hidden_states)
        hidden_states = hidden_states.transpose(-1, -2).reshape(batch, channel, height, width)

        # res connect and rescale
        hidden_states = (hidden_states + residual) / self.rescale_output_factor
        return hidden_states

    diffusers.models.attention.AttentionBlock.forward = forward_flash_attn
"""


# endregion


# region arguments


def load_metadata_from_safetensors(safetensors_file: str) -> dict:
    """r
    This method locks the file. see https://github.com/huggingface/safetensors/issues/164
    If the file isn't .safetensors or doesn't have metadata, return empty dict.
    """
    if os.path.splitext(safetensors_file)[1] != ".safetensors":
        return {}

    with safetensors.safe_open(safetensors_file, framework="pt", device="cpu") as f:
        metadata = f.metadata()
    if metadata is None:
        metadata = {}
    return metadata


# this metadata is referred from train_network and various scripts, so we wrote here
SS_METADATA_KEY_V2 = "ss_v2"
SS_METADATA_KEY_BASE_MODEL_VERSION = "ss_base_model_version"
SS_METADATA_KEY_NETWORK_MODULE = "ss_network_module"
SS_METADATA_KEY_NETWORK_DIM = "ss_network_dim"
SS_METADATA_KEY_NETWORK_ALPHA = "ss_network_alpha"
SS_METADATA_KEY_NETWORK_ARGS = "ss_network_args"

SS_METADATA_MINIMUM_KEYS = [
    SS_METADATA_KEY_V2,
    SS_METADATA_KEY_BASE_MODEL_VERSION,
    SS_METADATA_KEY_NETWORK_MODULE,
    SS_METADATA_KEY_NETWORK_DIM,
    SS_METADATA_KEY_NETWORK_ALPHA,
    SS_METADATA_KEY_NETWORK_ARGS,
]


def build_minimum_network_metadata(
    v2: Optional[bool],
    base_model: Optional[str],
    network_module: str,
    network_dim: str,
    network_alpha: str,
    network_args: Optional[dict],
):
    # old LoRA doesn't have base_model
    metadata = {
        SS_METADATA_KEY_NETWORK_MODULE: network_module,
        SS_METADATA_KEY_NETWORK_DIM: network_dim,
        SS_METADATA_KEY_NETWORK_ALPHA: network_alpha,
    }
    if v2 is not None:
        metadata[SS_METADATA_KEY_V2] = v2
    if base_model is not None:
        metadata[SS_METADATA_KEY_BASE_MODEL_VERSION] = base_model
    if network_args is not None:
        metadata[SS_METADATA_KEY_NETWORK_ARGS] = json.dumps(network_args)
    return metadata


def get_sai_model_spec(
    state_dict: dict,
    args: argparse.Namespace,
    sdxl: bool,
    lora: bool,
    textual_inversion: bool,
    is_stable_diffusion_ckpt: Optional[bool] = None,  # None for TI and LoRA
):
    timestamp = time.time()

    v2 = args.v2
    v_parameterization = args.v_parameterization
    reso = args.resolution

    title = args.metadata_title if args.metadata_title is not None else args.output_name

    if args.min_timestep is not None or args.max_timestep is not None:
        min_time_step = args.min_timestep if args.min_timestep is not None else 0
        max_time_step = args.max_timestep if args.max_timestep is not None else 1000
        timesteps = (min_time_step, max_time_step)
    else:
        timesteps = None

    metadata = sai_model_spec.build_metadata(
        state_dict,
        v2,
        v_parameterization,
        sdxl,
        lora,
        textual_inversion,
        timestamp,
        title=title,
        reso=reso,
        is_stable_diffusion_ckpt=is_stable_diffusion_ckpt,
        author=args.metadata_author,
        description=args.metadata_description,
        license=args.metadata_license,
        tags=args.metadata_tags,
        timesteps=timesteps,
        clip_skip=args.clip_skip,  # None or int
    )
    return metadata


def add_sd_models_arguments(parser: argparse.ArgumentParser):
    # for pretrained models
    parser.add_argument(
        "--v2", action="store_true", help="load Stable Diffusion v2.0 model / Stable Diffusion 2.0のモデルを読み込む"
    )
    parser.add_argument(
        "--v_parameterization", action="store_true", help="enable v-parameterization training / v-parameterization学習を有効にする"
    )
    parser.add_argument(
        "--pretrained_model_name_or_path",
        type=str,
        default=None,
        help="pretrained model to train, directory to Diffusers model or StableDiffusion checkpoint / 学習元モデル、Diffusers形式モデルのディレクトリまたはStableDiffusionのckptファイル",
    )
    parser.add_argument(
        "--tokenizer_cache_dir",
        type=str,
        default=None,
        help="directory for caching Tokenizer (for offline training) / Tokenizerをキャッシュするディレクトリ（ネット接続なしでの学習のため）",
    )


def add_optimizer_arguments(parser: argparse.ArgumentParser):
    parser.add_argument(
        "--optimizer_type",
        type=str,
        default="",
        help="Optimizer to use / オプティマイザの種類: AdamW (default), AdamW8bit, PagedAdamW, PagedAdamW8bit, PagedAdamW32bit, Lion8bit, PagedLion8bit, Lion, SGDNesterov, SGDNesterov8bit, DAdaptation(DAdaptAdamPreprint), DAdaptAdaGrad, DAdaptAdam, DAdaptAdan, DAdaptAdanIP, DAdaptLion, DAdaptSGD, AdaFactor",
    )

    # backward compatibility
    parser.add_argument(
        "--use_8bit_adam",
        action="store_true",
        help="use 8bit AdamW optimizer (requires bitsandbytes) / 8bit Adamオプティマイザを使う（bitsandbytesのインストールが必要）",
    )
    parser.add_argument(
        "--use_lion_optimizer",
        action="store_true",
        help="use Lion optimizer (requires lion-pytorch) / Lionオプティマイザを使う（ lion-pytorch のインストールが必要）",
    )

    parser.add_argument("--learning_rate", type=float, default=2.0e-6, help="learning rate / 学習率")
    parser.add_argument(
        "--max_grad_norm",
        default=1.0,
        type=float,
        help="Max gradient norm, 0 for no clipping / 勾配正規化の最大norm、0でclippingを行わない",
    )

    parser.add_argument(
        "--optimizer_args",
        type=str,
        default=None,
        nargs="*",
        help='additional arguments for optimizer (like "weight_decay=0.01 betas=0.9,0.999 ...") / オプティマイザの追加引数（例： "weight_decay=0.01 betas=0.9,0.999 ..."）',
    )

    parser.add_argument("--lr_scheduler_type", type=str, default="", help="custom scheduler module / 使用するスケジューラ")
    parser.add_argument(
        "--lr_scheduler_args",
        type=str,
        default=None,
        nargs="*",
        help='additional arguments for scheduler (like "T_max=100") / スケジューラの追加引数（例： "T_max100"）',
    )

    parser.add_argument(
        "--lr_scheduler",
        type=str,
        default="constant",
        help="scheduler to use for learning rate / 学習率のスケジューラ: linear, cosine, cosine_with_restarts, polynomial, constant (default), constant_with_warmup, adafactor",
    )
    parser.add_argument(
        "--lr_warmup_steps",
        type=int,
        default=0,
        help="Number of steps for the warmup in the lr scheduler (default is 0) / 学習率のスケジューラをウォームアップするステップ数（デフォルト0）",
    )
    parser.add_argument(
        "--lr_scheduler_num_cycles",
        type=int,
        default=1,
        help="Number of restarts for cosine scheduler with restarts / cosine with restartsスケジューラでのリスタート回数",
    )
    parser.add_argument(
        "--lr_scheduler_power",
        type=float,
        default=1,
        help="Polynomial power for polynomial scheduler / polynomialスケジューラでのpolynomial power",
    )


def add_training_arguments(parser: argparse.ArgumentParser, support_dreambooth: bool):
    parser.add_argument(
        "--output_dir", type=str, default=None, help="directory to output trained model / 学習後のモデル出力先ディレクトリ"
    )
    parser.add_argument(
        "--output_name", type=str, default=None, help="base name of trained model file / 学習後のモデルの拡張子を除くファイル名"
    )
    parser.add_argument(
        "--huggingface_repo_id",
        type=str,
        default=None,
        help="huggingface repo name to upload / huggingfaceにアップロードするリポジトリ名",
    )
    parser.add_argument(
        "--huggingface_repo_type",
        type=str,
        default=None,
        help="huggingface repo type to upload / huggingfaceにアップロードするリポジトリの種類",
    )
    parser.add_argument(
        "--huggingface_path_in_repo",
        type=str,
        default=None,
        help="huggingface model path to upload files / huggingfaceにアップロードするファイルのパス",
    )
    parser.add_argument("--huggingface_token", type=str, default=None, help="huggingface token / huggingfaceのトークン")
    parser.add_argument(
        "--huggingface_repo_visibility",
        type=str,
        default=None,
        help="huggingface repository visibility ('public' for public, 'private' or None for private) / huggingfaceにアップロードするリポジトリの公開設定（'public'で公開、'private'またはNoneで非公開）",
    )
    parser.add_argument(
        "--save_state_to_huggingface", action="store_true", help="save state to huggingface / huggingfaceにstateを保存する"
    )
    parser.add_argument(
        "--resume_from_huggingface",
        action="store_true",
        help="resume from huggingface (ex: --resume {repo_id}/{path_in_repo}:{revision}:{repo_type}) / huggingfaceから学習を再開する(例: --resume {repo_id}/{path_in_repo}:{revision}:{repo_type})",
    )
    parser.add_argument(
        "--async_upload",
        action="store_true",
        help="upload to huggingface asynchronously / huggingfaceに非同期でアップロードする",
    )
    parser.add_argument(
        "--save_precision",
        type=str,
        default=None,
        choices=[None, "float", "fp16", "bf16"],
        help="precision in saving / 保存時に精度を変更して保存する",
    )
    parser.add_argument(
        "--save_every_n_epochs",
        type=int,
        default=None,
        help="save checkpoint every N epochs / 学習中のモデルを指定エポックごとに保存する",
    )
    parser.add_argument(
        "--save_every_n_steps",
        type=int,
        default=None,
        help="save checkpoint every N steps / 学習中のモデルを指定ステップごとに保存する",
    )
    parser.add_argument(
        "--save_n_epoch_ratio",
        type=int,
        default=None,
        help="save checkpoint N epoch ratio (for example 5 means save at least 5 files total) / 学習中のモデルを指定のエポック割合で保存する（たとえば5を指定すると最低5個のファイルが保存される）",
    )
    parser.add_argument(
        "--save_last_n_epochs",
        type=int,
        default=None,
        help="save last N checkpoints when saving every N epochs (remove older checkpoints) / 指定エポックごとにモデルを保存するとき最大Nエポック保存する（古いチェックポイントは削除する）",
    )
    parser.add_argument(
        "--save_last_n_epochs_state",
        type=int,
        default=None,
        help="save last N checkpoints of state (overrides the value of --save_last_n_epochs)/ 最大Nエポックstateを保存する（--save_last_n_epochsの指定を上書きする）",
    )
    parser.add_argument(
        "--save_last_n_steps",
        type=int,
        default=None,
        help="save checkpoints until N steps elapsed (remove older checkpoints if N steps elapsed) / 指定ステップごとにモデルを保存するとき、このステップ数経過するまで保存する（このステップ数経過したら削除する）",
    )
    parser.add_argument(
        "--save_last_n_steps_state",
        type=int,
        default=None,
        help="save states until N steps elapsed (remove older states if N steps elapsed, overrides --save_last_n_steps) / 指定ステップごとにstateを保存するとき、このステップ数経過するまで保存する（このステップ数経過したら削除する。--save_last_n_stepsを上書きする）",
    )
    parser.add_argument(
        "--save_state",
        action="store_true",
        help="save training state additionally (including optimizer states etc.) / optimizerなど学習状態も含めたstateを追加で保存する",
    )
    parser.add_argument("--resume", type=str, default=None, help="saved state to resume training / 学習再開するモデルのstate")

    parser.add_argument("--train_batch_size", type=int, default=1, help="batch size for training / 学習時のバッチサイズ")
    parser.add_argument(
        "--max_token_length",
        type=int,
        default=None,
        choices=[None, 150, 225],
        help="max token length of text encoder (default for 75, 150 or 225) / text encoderのトークンの最大長（未指定で75、150または225が指定可）",
    )
    parser.add_argument(
        "--mem_eff_attn",
        action="store_true",
        help="use memory efficient attention for CrossAttention / CrossAttentionに省メモリ版attentionを使う",
    )
    parser.add_argument(
        "--torch_compile", action="store_true", help="use torch.compile (requires PyTorch 2.0) / torch.compile を使う"
    )
    parser.add_argument(
        "--dynamo_backend",
        type=str,
        default="inductor",
        # available backends:
        # https://github.com/huggingface/accelerate/blob/d1abd59114ada8ba673e1214218cb2878c13b82d/src/accelerate/utils/dataclasses.py#L376-L388C5
        # https://pytorch.org/docs/stable/torch.compiler.html
        choices=["eager", "aot_eager", "inductor", "aot_ts_nvfuser", "nvprims_nvfuser", "cudagraphs", "ofi", "fx2trt", "onnxrt"],
        help="dynamo backend type (default is inductor) / dynamoのbackendの種類（デフォルトは inductor）",
    )
    parser.add_argument("--xformers", action="store_true", help="use xformers for CrossAttention / CrossAttentionにxformersを使う")
    parser.add_argument(
        "--sdpa",
        action="store_true",
        help="use sdpa for CrossAttention (requires PyTorch 2.0) / CrossAttentionにsdpaを使う（PyTorch 2.0が必要）",
    )
    parser.add_argument(
        "--vae",
        type=str,
        default=None,
        help="path to checkpoint of vae to replace / VAEを入れ替える場合、VAEのcheckpointファイルまたはディレクトリ",
    )

    parser.add_argument("--max_train_steps", type=int, default=1600, help="training steps / 学習ステップ数")
    parser.add_argument(
        "--max_train_epochs",
        type=int,
        default=None,
        help="training epochs (overrides max_train_steps) / 学習エポック数（max_train_stepsを上書きします）",
    )
    parser.add_argument(
        "--max_data_loader_n_workers",
        type=int,
        default=8,
        help="max num workers for DataLoader (lower is less main RAM usage, faster epoch start and slower data loading) / DataLoaderの最大プロセス数（小さい値ではメインメモリの使用量が減りエポック間の待ち時間が減りますが、データ読み込みは遅くなります）",
    )
    parser.add_argument(
        "--persistent_data_loader_workers",
        action="store_true",
        help="persistent DataLoader workers (useful for reduce time gap between epoch, but may use more memory) / DataLoader のワーカーを持続させる (エポック間の時間差を少なくするのに有効だが、より多くのメモリを消費する可能性がある)",
    )
    parser.add_argument("--seed", type=int, default=None, help="random seed for training / 学習時の乱数のseed")
    parser.add_argument(
        "--gradient_checkpointing", action="store_true", help="enable gradient checkpointing / grandient checkpointingを有効にする"
    )
    parser.add_argument(
        "--gradient_accumulation_steps",
        type=int,
        default=1,
        help="Number of updates steps to accumulate before performing a backward/update pass / 学習時に逆伝播をする前に勾配を合計するステップ数",
    )
    parser.add_argument(
        "--mixed_precision",
        type=str,
        default="no",
        choices=["no", "fp16", "bf16"],
        help="use mixed precision / 混合精度を使う場合、その精度",
    )
    parser.add_argument("--full_fp16", action="store_true", help="fp16 training including gradients / 勾配も含めてfp16で学習する")
    parser.add_argument(
        "--full_bf16", action="store_true", help="bf16 training including gradients / 勾配も含めてbf16で学習する"
    )  # TODO move to SDXL training, because it is not supported by SD1/2
    parser.add_argument("--fp8_base", action="store_true", help="use fp8 for base model / base modelにfp8を使う")
    parser.add_argument(
        "--ddp_timeout",
        type=int,
        default=None,
        help="DDP timeout (min, None for default of accelerate) / DDPのタイムアウト（分、Noneでaccelerateのデフォルト）",
    )
    parser.add_argument(
        "--ddp_gradient_as_bucket_view",
        action="store_true",
        help="enable gradient_as_bucket_view for DDP / DDPでgradient_as_bucket_viewを有効にする",
    )
    parser.add_argument(
        "--ddp_static_graph",
        action="store_true",
        help="enable static_graph for DDP / DDPでstatic_graphを有効にする",
    )
    parser.add_argument(
        "--clip_skip",
        type=int,
        default=None,
        help="use output of nth layer from back of text encoder (n>=1) / text encoderの後ろからn番目の層の出力を用いる（nは1以上）",
    )
    parser.add_argument(
        "--logging_dir",
        type=str,
        default=None,
        help="enable logging and output TensorBoard log to this directory / ログ出力を有効にしてこのディレクトリにTensorBoard用のログを出力する",
    )
    parser.add_argument(
        "--log_with",
        type=str,
        default=None,
        choices=["tensorboard", "wandb", "all"],
        help="what logging tool(s) to use (if 'all', TensorBoard and WandB are both used) / ログ出力に使用するツール (allを指定するとTensorBoardとWandBの両方が使用される)",
    )
    parser.add_argument(
        "--log_prefix", type=str, default=None, help="add prefix for each log directory / ログディレクトリ名の先頭に追加する文字列"
    )
    parser.add_argument(
        "--log_tracker_name",
        type=str,
        default=None,
        help="name of tracker to use for logging, default is script-specific default name / ログ出力に使用するtrackerの名前、省略時はスクリプトごとのデフォルト名",
    )
    parser.add_argument(
        "--wandb_run_name",
        type=str,
        default=None,
        help="The name of the specific wandb session / wandb ログに表示される特定の実行の名前",
    )
    parser.add_argument(
        "--log_tracker_config",
        type=str,
        default=None,
        help="path to tracker config file to use for logging / ログ出力に使用するtrackerの設定ファイルのパス",
    )
    parser.add_argument(
        "--wandb_api_key",
        type=str,
        default=None,
        help="specify WandB API key to log in before starting training (optional). / WandB APIキーを指定して学習開始前にログインする（オプション）",
    )
    parser.add_argument(
        "--noise_offset",
        type=float,
        default=None,
        help="enable noise offset with this value (if enabled, around 0.1 is recommended) / Noise offsetを有効にしてこの値を設定する（有効にする場合は0.1程度を推奨）",
    )
    parser.add_argument(
        "--multires_noise_iterations",
        type=int,
        default=None,
        help="enable multires noise with this number of iterations (if enabled, around 6-10 is recommended) / Multires noiseを有効にしてこのイテレーション数を設定する（有効にする場合は6-10程度を推奨）",
    )
    parser.add_argument(
        "--ip_noise_gamma",
        type=float,
        default=None,
        help="enable input perturbation noise. used for regularization. recommended value: around 0.1 (from arxiv.org/abs/2301.11706) "
        + "/  input perturbation noiseを有効にする。正則化に使用される。推奨値: 0.1程度 (arxiv.org/abs/2301.11706 より)",
    )
    # parser.add_argument(
    #     "--perlin_noise",
    #     type=int,
    #     default=None,
    #     help="enable perlin noise and set the octaves / perlin noiseを有効にしてoctavesをこの値に設定する",
    # )
    parser.add_argument(
        "--multires_noise_discount",
        type=float,
        default=0.3,
        help="set discount value for multires noise (has no effect without --multires_noise_iterations) / Multires noiseのdiscount値を設定する（--multires_noise_iterations指定時のみ有効）",
    )
    parser.add_argument(
        "--adaptive_noise_scale",
        type=float,
        default=None,
        help="add `latent mean absolute value * this value` to noise_offset (disabled if None, default) / latentの平均値の絶対値 * この値をnoise_offsetに加算する（Noneの場合は無効、デフォルト）",
    )
    parser.add_argument(
        "--zero_terminal_snr",
        action="store_true",
        help="fix noise scheduler betas to enforce zero terminal SNR / noise schedulerのbetasを修正して、zero terminal SNRを強制する",
    )
    parser.add_argument(
        "--min_timestep",
        type=int,
        default=None,
        help="set minimum time step for U-Net training (0~999, default is 0) / U-Net学習時のtime stepの最小値を設定する（0~999で指定、省略時はデフォルト値(0)） ",
    )
    parser.add_argument(
        "--max_timestep",
        type=int,
        default=None,
        help="set maximum time step for U-Net training (1~1000, default is 1000) / U-Net学習時のtime stepの最大値を設定する（1~1000で指定、省略時はデフォルト値(1000)）",
    )

    parser.add_argument(
        "--lowram",
        action="store_true",
        help="enable low RAM optimization. e.g. load models to VRAM instead of RAM (for machines which have bigger VRAM than RAM such as Colab and Kaggle) / メインメモリが少ない環境向け最適化を有効にする。たとえばVRAMにモデルを読み込む等（ColabやKaggleなどRAMに比べてVRAMが多い環境向け）",
    )
    parser.add_argument(
        "--highvram",
        action="store_true",
        help="disable low VRAM optimization. e.g. do not clear CUDA cache after each latent caching (for machines which have bigger VRAM) "
        + "/ VRAMが少ない環境向け最適化を無効にする。たとえば各latentのキャッシュ後のCUDAキャッシュクリアを行わない等（VRAMが多い環境向け）",
    )

    parser.add_argument(
        "--sample_every_n_steps",
        type=int,
        default=None,
        help="generate sample images every N steps / 学習中のモデルで指定ステップごとにサンプル出力する",
    )
    parser.add_argument(
        "--sample_at_first", action="store_true", help="generate sample images before training / 学習前にサンプル出力する"
    )
    parser.add_argument(
        "--sample_every_n_epochs",
        type=int,
        default=None,
        help="generate sample images every N epochs (overwrites n_steps) / 学習中のモデルで指定エポックごとにサンプル出力する（ステップ数指定を上書きします）",
    )
    parser.add_argument(
        "--sample_prompts",
        type=str,
        default=None,
        help="file for prompts to generate sample images / 学習中モデルのサンプル出力用プロンプトのファイル",
    )
    parser.add_argument(
        "--sample_sampler",
        type=str,
        default="ddim",
        choices=[
            "ddim",
            "pndm",
            "lms",
            "euler",
            "euler_a",
            "heun",
            "dpm_2",
            "dpm_2_a",
            "dpmsolver",
            "dpmsolver++",
            "dpmsingle",
            "k_lms",
            "k_euler",
            "k_euler_a",
            "k_dpm_2",
            "k_dpm_2_a",
        ],
        help=f"sampler (scheduler) type for sample images / サンプル出力時のサンプラー（スケジューラ）の種類",
    )

    parser.add_argument(
        "--config_file",
        type=str,
        default=None,
        help="using .toml instead of args to pass hyperparameter / ハイパーパラメータを引数ではなく.tomlファイルで渡す",
    )
    parser.add_argument(
        "--output_config", action="store_true", help="output command line args to given .toml file / 引数を.tomlファイルに出力する"
    )

    # SAI Model spec
    parser.add_argument(
        "--metadata_title",
        type=str,
        default=None,
        help="title for model metadata (default is output_name) / メタデータに書き込まれるモデルタイトル、省略時はoutput_name",
    )
    parser.add_argument(
        "--metadata_author",
        type=str,
        default=None,
        help="author name for model metadata / メタデータに書き込まれるモデル作者名",
    )
    parser.add_argument(
        "--metadata_description",
        type=str,
        default=None,
        help="description for model metadata / メタデータに書き込まれるモデル説明",
    )
    parser.add_argument(
        "--metadata_license",
        type=str,
        default=None,
        help="license for model metadata / メタデータに書き込まれるモデルライセンス",
    )
    parser.add_argument(
        "--metadata_tags",
        type=str,
        default=None,
        help="tags for model metadata, separated by comma / メタデータに書き込まれるモデルタグ、カンマ区切り",
    )

    if support_dreambooth:
        # DreamBooth training
        parser.add_argument(
            "--prior_loss_weight", type=float, default=1.0, help="loss weight for regularization images / 正則化画像のlossの重み"
        )

    # DeepSpeed Arguments. https://huggingface.co/docs/accelerate/usage_guides/deepspeed
    parser.add_argument("--deepspeed", action="store_true", help="enable deepspeed training")
    parser.add_argument(
        "--zero_stage", 
        type=int, default=2,
        choices=[0, 1, 2, 3],
        help="Possible options are 0,1,2,3."
    )
    parser.add_argument(
        "--offload_optimizer_device", 
        type=str, default=None,
        choices=[None, "cpu", "nvme"],
        help="Possible options are none|cpu|nvme. Only applicable with ZeRO Stages 2 and 3."
    )
    parser.add_argument(
        "--offload_optimizer_nvme_path",
        type=str, default=None,
        help="Possible options are /nvme|/local_nvme. Only applicable with ZeRO Stage 3."
    )
    parser.add_argument(
        "--offload_param_device",
        type=str, default=None,
        choices=[None, "cpu", "nvme"],
        help="Possible options are none|cpu|nvme. Only applicable with ZeRO Stage 3."
    )
    parser.add_argument(
        "--offload_param_nvme_path",
        type=str, default=None,
        help="Possible options are /nvme|/local_nvme. Only applicable with ZeRO Stage 3."
    )
    parser.add_argument(
        "--zero3_init_flag",
        action="store_true",
        help="Flag to indicate whether to enable `deepspeed.zero.Init` for constructing massive models."
            "Only applicable with ZeRO Stage-3."
    )
    parser.add_argument(
        "--zero3_save_16bit_model",
        action="store_true",
        help="Flag to indicate whether to save 16-bit model. Only applicable with ZeRO Stage-3."
    )
    parser.add_argument(
        "--fp16_master_weights_and_gradients",
        action="store_true",
        help="fp16_master_and_gradients requires optimizer to support keeping fp16 master and gradients while keeping the optimizer states in fp32."
    )

def verify_training_args(args: argparse.Namespace):
    r"""
    Verify training arguments. Also reflect highvram option to global variable
    学習用引数を検証する。あわせて highvram オプションの指定をグローバル変数に反映する
    """
    if args.highvram:
        print("highvram is enabled / highvramが有効です")
        global HIGH_VRAM
        HIGH_VRAM = True

    if args.v_parameterization and not args.v2:
        logger.warning(
            "v_parameterization should be with v2 not v1 or sdxl / v1やsdxlでv_parameterizationを使用することは想定されていません"
        )
    if args.v2 and args.clip_skip is not None:
        logger.warning("v2 with clip_skip will be unexpected / v2でclip_skipを使用することは想定されていません")

    if args.cache_latents_to_disk and not args.cache_latents:
        args.cache_latents = True
        logger.warning(
            "cache_latents_to_disk is enabled, so cache_latents is also enabled / cache_latents_to_diskが有効なため、cache_latentsを有効にします"
        )

    # noise_offset, perlin_noise, multires_noise_iterations cannot be enabled at the same time
    # # Listを使って数えてもいいけど並べてしまえ
    # if args.noise_offset is not None and args.multires_noise_iterations is not None:
    #     raise ValueError(
    #         "noise_offset and multires_noise_iterations cannot be enabled at the same time / noise_offsetとmultires_noise_iterationsを同時に有効にできません"
    #     )
    # if args.noise_offset is not None and args.perlin_noise is not None:
    #     raise ValueError("noise_offset and perlin_noise cannot be enabled at the same time / noise_offsetとperlin_noiseは同時に有効にできません")
    # if args.perlin_noise is not None and args.multires_noise_iterations is not None:
    #     raise ValueError(
    #         "perlin_noise and multires_noise_iterations cannot be enabled at the same time / perlin_noiseとmultires_noise_iterationsを同時に有効にできません"
    #     )

    if args.adaptive_noise_scale is not None and args.noise_offset is None:
        raise ValueError("adaptive_noise_scale requires noise_offset / adaptive_noise_scaleを使用するにはnoise_offsetが必要です")

    if args.scale_v_pred_loss_like_noise_pred and not args.v_parameterization:
        raise ValueError(
            "scale_v_pred_loss_like_noise_pred can be enabled only with v_parameterization / scale_v_pred_loss_like_noise_predはv_parameterizationが有効なときのみ有効にできます"
        )

    if args.v_pred_like_loss and args.v_parameterization:
        raise ValueError(
            "v_pred_like_loss cannot be enabled with v_parameterization / v_pred_like_lossはv_parameterizationが有効なときには有効にできません"
        )

    if args.zero_terminal_snr and not args.v_parameterization:
        logger.warning(
            f"zero_terminal_snr is enabled, but v_parameterization is not enabled. training will be unexpected"
            + " / zero_terminal_snrが有効ですが、v_parameterizationが有効ではありません。学習結果は想定外になる可能性があります"
        )


def add_dataset_arguments(
    parser: argparse.ArgumentParser, support_dreambooth: bool, support_caption: bool, support_caption_dropout: bool
):
    # dataset common
    parser.add_argument(
        "--train_data_dir", type=str, default=None, help="directory for train images / 学習画像データのディレクトリ"
    )
    parser.add_argument(
        "--shuffle_caption", action="store_true", help="shuffle separated caption / 区切られたcaptionの各要素をshuffleする"
    )
    parser.add_argument("--caption_separator", type=str, default=",", help="separator for caption / captionの区切り文字")
    parser.add_argument(
        "--caption_extension", type=str, default=".caption", help="extension of caption files / 読み込むcaptionファイルの拡張子"
    )
    parser.add_argument(
        "--caption_extention",
        type=str,
        default=None,
        help="extension of caption files (backward compatibility) / 読み込むcaptionファイルの拡張子（スペルミスを残してあります）",
    )
    parser.add_argument(
        "--keep_tokens",
        type=int,
        default=0,
        help="keep heading N tokens when shuffling caption tokens (token means comma separated strings) / captionのシャッフル時に、先頭からこの個数のトークンをシャッフルしないで残す（トークンはカンマ区切りの各部分を意味する）",
    )
    parser.add_argument(
        "--keep_tokens_separator",
        type=str,
        default="",
        help="A custom separator to divide the caption into fixed and flexible parts. Tokens before this separator will not be shuffled. If not specified, '--keep_tokens' will be used to determine the fixed number of tokens."
        + " / captionを固定部分と可変部分に分けるためのカスタム区切り文字。この区切り文字より前のトークンはシャッフルされない。指定しない場合、'--keep_tokens'が固定部分のトークン数として使用される。",
    )
    parser.add_argument(
        "--secondary_separator",
        type=str,
        default=None,
        help="a secondary separator for caption. This separator is replaced to caption_separator after dropping/shuffling caption"
        + " / captionのセカンダリ区切り文字。この区切り文字はcaptionのドロップやシャッフル後にcaption_separatorに置き換えられる",
    )
    parser.add_argument(
        "--enable_wildcard",
        action="store_true",
        help="enable wildcard for caption (e.g. '{image|picture|rendition}') / captionのワイルドカードを有効にする（例：'{image|picture|rendition}'）",
    )
    parser.add_argument(
        "--caption_prefix",
        type=str,
        default=None,
        help="prefix for caption text / captionのテキストの先頭に付ける文字列",
    )
    parser.add_argument(
        "--caption_suffix",
        type=str,
        default=None,
        help="suffix for caption text / captionのテキストの末尾に付ける文字列",
    )
    parser.add_argument(
        "--color_aug", action="store_true", help="enable weak color augmentation / 学習時に色合いのaugmentationを有効にする"
    )
    parser.add_argument(
        "--flip_aug", action="store_true", help="enable horizontal flip augmentation / 学習時に左右反転のaugmentationを有効にする"
    )
    parser.add_argument(
        "--face_crop_aug_range",
        type=str,
        default=None,
        help="enable face-centered crop augmentation and its range (e.g. 2.0,4.0) / 学習時に顔を中心とした切り出しaugmentationを有効にするときは倍率を指定する（例：2.0,4.0）",
    )
    parser.add_argument(
        "--random_crop",
        action="store_true",
        help="enable random crop (for style training in face-centered crop augmentation) / ランダムな切り出しを有効にする（顔を中心としたaugmentationを行うときに画風の学習用に指定する）",
    )
    parser.add_argument(
        "--debug_dataset",
        action="store_true",
        help="show images for debugging (do not train) / デバッグ用に学習データを画面表示する（学習は行わない）",
    )
    parser.add_argument(
        "--resolution",
        type=str,
        default=None,
        help="resolution in training ('size' or 'width,height') / 学習時の画像解像度（'サイズ'指定、または'幅,高さ'指定）",
    )
    parser.add_argument(
        "--cache_latents",
        action="store_true",
        help="cache latents to main memory to reduce VRAM usage (augmentations must be disabled) / VRAM削減のためにlatentをメインメモリにcacheする（augmentationは使用不可） ",
    )
    parser.add_argument(
        "--vae_batch_size", type=int, default=1, help="batch size for caching latents / latentのcache時のバッチサイズ"
    )
    parser.add_argument(
        "--cache_latents_to_disk",
        action="store_true",
        help="cache latents to disk to reduce VRAM usage (augmentations must be disabled) / VRAM削減のためにlatentをディスクにcacheする（augmentationは使用不可）",
    )
    parser.add_argument(
        "--enable_bucket",
        action="store_true",
        help="enable buckets for multi aspect ratio training / 複数解像度学習のためのbucketを有効にする",
    )
    parser.add_argument("--min_bucket_reso", type=int, default=256, help="minimum resolution for buckets / bucketの最小解像度")
    parser.add_argument("--max_bucket_reso", type=int, default=1024, help="maximum resolution for buckets / bucketの最大解像度")
    parser.add_argument(
        "--bucket_reso_steps",
        type=int,
        default=64,
        help="steps of resolution for buckets, divisible by 8 is recommended / bucketの解像度の単位、8で割り切れる値を推奨します",
    )
    parser.add_argument(
        "--bucket_no_upscale",
        action="store_true",
        help="make bucket for each image without upscaling / 画像を拡大せずbucketを作成します",
    )

    parser.add_argument(
        "--token_warmup_min",
        type=int,
        default=1,
        help="start learning at N tags (token means comma separated strinfloatgs) / タグ数をN個から増やしながら学習する",
    )
    parser.add_argument(
        "--token_warmup_step",
        type=float,
        default=0,
        help="tag length reaches maximum on N steps (or N*max_train_steps if N<1) / N（N<1ならN*max_train_steps）ステップでタグ長が最大になる。デフォルトは0（最初から最大）",
    )

    parser.add_argument(
        "--dataset_class",
        type=str,
        default=None,
        help="dataset class for arbitrary dataset (package.module.Class) / 任意のデータセットを用いるときのクラス名 (package.module.Class)",
    )

    if support_caption_dropout:
        # Textual Inversion はcaptionのdropoutをsupportしない
        # いわゆるtensorのDropoutと紛らわしいのでprefixにcaptionを付けておく　every_n_epochsは他と平仄を合わせてdefault Noneに
        parser.add_argument(
            "--caption_dropout_rate", type=float, default=0.0, help="Rate out dropout caption(0.0~1.0) / captionをdropoutする割合"
        )
        parser.add_argument(
            "--caption_dropout_every_n_epochs",
            type=int,
            default=0,
            help="Dropout all captions every N epochs / captionを指定エポックごとにdropoutする",
        )
        parser.add_argument(
            "--caption_tag_dropout_rate",
            type=float,
            default=0.0,
            help="Rate out dropout comma separated tokens(0.0~1.0) / カンマ区切りのタグをdropoutする割合",
        )

    if support_dreambooth:
        # DreamBooth dataset
        parser.add_argument(
            "--reg_data_dir", type=str, default=None, help="directory for regularization images / 正則化画像データのディレクトリ"
        )

    if support_caption:
        # caption dataset
        parser.add_argument(
            "--in_json", type=str, default=None, help="json metadata for dataset / データセットのmetadataのjsonファイル"
        )
        parser.add_argument(
            "--dataset_repeats",
            type=int,
            default=1,
            help="repeat dataset when training with captions / キャプションでの学習時にデータセットを繰り返す回数",
        )


def add_sd_saving_arguments(parser: argparse.ArgumentParser):
    parser.add_argument(
        "--save_model_as",
        type=str,
        default=None,
        choices=[None, "ckpt", "safetensors", "diffusers", "diffusers_safetensors"],
        help="format to save the model (default is same to original) / モデル保存時の形式（未指定時は元モデルと同じ）",
    )
    parser.add_argument(
        "--use_safetensors",
        action="store_true",
        help="use safetensors format to save (if save_model_as is not specified) / checkpoint、モデルをsafetensors形式で保存する（save_model_as未指定時）",
    )


def read_config_from_file(args: argparse.Namespace, parser: argparse.ArgumentParser):
    if not args.config_file:
        return args

    config_path = args.config_file + ".toml" if not args.config_file.endswith(".toml") else args.config_file

    if args.output_config:
        # check if config file exists
        if os.path.exists(config_path):
            logger.error(f"Config file already exists. Aborting... / 出力先の設定ファイルが既に存在します: {config_path}")
            exit(1)

        # convert args to dictionary
        args_dict = vars(args)

        # remove unnecessary keys
        for key in ["config_file", "output_config", "wandb_api_key"]:
            if key in args_dict:
                del args_dict[key]

        # get default args from parser
        default_args = vars(parser.parse_args([]))

        # remove default values: cannot use args_dict.items directly because it will be changed during iteration
        for key, value in list(args_dict.items()):
            if key in default_args and value == default_args[key]:
                del args_dict[key]

        # convert Path to str in dictionary
        for key, value in args_dict.items():
            if isinstance(value, pathlib.Path):
                args_dict[key] = str(value)

        # convert to toml and output to file
        with open(config_path, "w") as f:
            toml.dump(args_dict, f)

        logger.info(f"Saved config file / 設定ファイルを保存しました: {config_path}")
        exit(0)

    if not os.path.exists(config_path):
        logger.info(f"{config_path} not found.")
        exit(1)

    logger.info(f"Loading settings from {config_path}...")
    with open(config_path, "r") as f:
        config_dict = toml.load(f)

    # combine all sections into one
    ignore_nesting_dict = {}
    for section_name, section_dict in config_dict.items():
        # if value is not dict, save key and value as is
        if not isinstance(section_dict, dict):
            ignore_nesting_dict[section_name] = section_dict
            continue

        # if value is dict, save all key and value into one dict
        for key, value in section_dict.items():
            ignore_nesting_dict[key] = value

    config_args = argparse.Namespace(**ignore_nesting_dict)
    args = parser.parse_args(namespace=config_args)
    args.config_file = os.path.splitext(args.config_file)[0]
    logger.info(args.config_file)

    return args


# endregion

# region utils


def resume_from_local_or_hf_if_specified(accelerator, args):
    if not args.resume:
        return

    if not args.resume_from_huggingface:
        logger.info(f"resume training from local state: {args.resume}")
        accelerator.load_state(args.resume)
        return

    logger.info(f"resume training from huggingface state: {args.resume}")
    repo_id = args.resume.split("/")[0] + "/" + args.resume.split("/")[1]
    path_in_repo = "/".join(args.resume.split("/")[2:])
    revision = None
    repo_type = None
    if ":" in path_in_repo:
        divided = path_in_repo.split(":")
        if len(divided) == 2:
            path_in_repo, revision = divided
            repo_type = "model"
        else:
            path_in_repo, revision, repo_type = divided
    logger.info(f"Downloading state from huggingface: {repo_id}/{path_in_repo}@{revision}")

    list_files = huggingface_util.list_dir(
        repo_id=repo_id,
        subfolder=path_in_repo,
        revision=revision,
        token=args.huggingface_token,
        repo_type=repo_type,
    )

    async def download(filename) -> str:
        def task():
            return hf_hub_download(
                repo_id=repo_id,
                filename=filename,
                revision=revision,
                repo_type=repo_type,
                token=args.huggingface_token,
            )

        return await asyncio.get_event_loop().run_in_executor(None, task)

    loop = asyncio.get_event_loop()
    results = loop.run_until_complete(asyncio.gather(*[download(filename=filename.rfilename) for filename in list_files]))
    if len(results) == 0:
        raise ValueError(
            "No files found in the specified repo id/path/revision / 指定されたリポジトリID/パス/リビジョンにファイルが見つかりませんでした"
        )
    dirname = os.path.dirname(results[0])
    accelerator.load_state(dirname)


def get_optimizer(args, trainable_params):
    # "Optimizer to use: AdamW, AdamW8bit, Lion, SGDNesterov, SGDNesterov8bit, PagedAdamW, PagedAdamW8bit, PagedAdamW32bit, Lion8bit, PagedLion8bit, DAdaptation(DAdaptAdamPreprint), DAdaptAdaGrad, DAdaptAdam, DAdaptAdan, DAdaptAdanIP, DAdaptLion, DAdaptSGD, Adafactor"

    optimizer_type = args.optimizer_type
    if args.use_8bit_adam:
        assert (
            not args.use_lion_optimizer
        ), "both option use_8bit_adam and use_lion_optimizer are specified / use_8bit_adamとuse_lion_optimizerの両方のオプションが指定されています"
        assert (
            optimizer_type is None or optimizer_type == ""
        ), "both option use_8bit_adam and optimizer_type are specified / use_8bit_adamとoptimizer_typeの両方のオプションが指定されています"
        optimizer_type = "AdamW8bit"

    elif args.use_lion_optimizer:
        assert (
            optimizer_type is None or optimizer_type == ""
        ), "both option use_lion_optimizer and optimizer_type are specified / use_lion_optimizerとoptimizer_typeの両方のオプションが指定されています"
        optimizer_type = "Lion"

    if optimizer_type is None or optimizer_type == "":
        optimizer_type = "AdamW"
    optimizer_type = optimizer_type.lower()

    # 引数を分解する
    optimizer_kwargs = {}
    if args.optimizer_args is not None and len(args.optimizer_args) > 0:
        for arg in args.optimizer_args:
            key, value = arg.split("=")
            value = ast.literal_eval(value)

            # value = value.split(",")
            # for i in range(len(value)):
            #     if value[i].lower() == "true" or value[i].lower() == "false":
            #         value[i] = value[i].lower() == "true"
            #     else:
            #         value[i] = ast.float(value[i])
            # if len(value) == 1:
            #     value = value[0]
            # else:
            #     value = tuple(value)

            optimizer_kwargs[key] = value
    # logger.info(f"optkwargs {optimizer}_{kwargs}")

    lr = args.learning_rate
    optimizer = None

    if optimizer_type == "Lion".lower():
        try:
            import lion_pytorch
        except ImportError:
            raise ImportError("No lion_pytorch / lion_pytorch がインストールされていないようです")
        logger.info(f"use Lion optimizer | {optimizer_kwargs}")
        optimizer_class = lion_pytorch.Lion
        optimizer = optimizer_class(trainable_params, lr=lr, **optimizer_kwargs)

    elif optimizer_type.endswith("8bit".lower()):
        try:
            import bitsandbytes as bnb
        except ImportError:
            raise ImportError("No bitsandbytes / bitsandbytesがインストールされていないようです")

        if optimizer_type == "AdamW8bit".lower():
            logger.info(f"use 8-bit AdamW optimizer | {optimizer_kwargs}")
            optimizer_class = bnb.optim.AdamW8bit
            optimizer = optimizer_class(trainable_params, lr=lr, **optimizer_kwargs)

        elif optimizer_type == "SGDNesterov8bit".lower():
            logger.info(f"use 8-bit SGD with Nesterov optimizer | {optimizer_kwargs}")
            if "momentum" not in optimizer_kwargs:
                logger.warning(
                    f"8-bit SGD with Nesterov must be with momentum, set momentum to 0.9 / 8-bit SGD with Nesterovはmomentum指定が必須のため0.9に設定します"
                )
                optimizer_kwargs["momentum"] = 0.9

            optimizer_class = bnb.optim.SGD8bit
            optimizer = optimizer_class(trainable_params, lr=lr, nesterov=True, **optimizer_kwargs)

        elif optimizer_type == "Lion8bit".lower():
            logger.info(f"use 8-bit Lion optimizer | {optimizer_kwargs}")
            try:
                optimizer_class = bnb.optim.Lion8bit
            except AttributeError:
                raise AttributeError(
                    "No Lion8bit. The version of bitsandbytes installed seems to be old. Please install 0.38.0 or later. / Lion8bitが定義されていません。インストールされているbitsandbytesのバージョンが古いようです。0.38.0以上をインストールしてください"
                )
        elif optimizer_type == "PagedAdamW8bit".lower():
            logger.info(f"use 8-bit PagedAdamW optimizer | {optimizer_kwargs}")
            try:
                optimizer_class = bnb.optim.PagedAdamW8bit
            except AttributeError:
                raise AttributeError(
                    "No PagedAdamW8bit. The version of bitsandbytes installed seems to be old. Please install 0.39.0 or later. / PagedAdamW8bitが定義されていません。インストールされているbitsandbytesのバージョンが古いようです。0.39.0以上をインストールしてください"
                )
        elif optimizer_type == "PagedLion8bit".lower():
            logger.info(f"use 8-bit Paged Lion optimizer | {optimizer_kwargs}")
            try:
                optimizer_class = bnb.optim.PagedLion8bit
            except AttributeError:
                raise AttributeError(
                    "No PagedLion8bit. The version of bitsandbytes installed seems to be old. Please install 0.39.0 or later. / PagedLion8bitが定義されていません。インストールされているbitsandbytesのバージョンが古いようです。0.39.0以上をインストールしてください"
                )

        optimizer = optimizer_class(trainable_params, lr=lr, **optimizer_kwargs)

    elif optimizer_type == "PagedAdamW".lower():
        logger.info(f"use PagedAdamW optimizer | {optimizer_kwargs}")
        try:
            import bitsandbytes as bnb
        except ImportError:
            raise ImportError("No bitsandbytes / bitsandbytesがインストールされていないようです")
        try:
            optimizer_class = bnb.optim.PagedAdamW
        except AttributeError:
            raise AttributeError(
                "No PagedAdamW. The version of bitsandbytes installed seems to be old. Please install 0.39.0 or later. / PagedAdamWが定義されていません。インストールされているbitsandbytesのバージョンが古いようです。0.39.0以上をインストールしてください"
            )
        optimizer = optimizer_class(trainable_params, lr=lr, **optimizer_kwargs)

    elif optimizer_type == "PagedAdamW32bit".lower():
        logger.info(f"use 32-bit PagedAdamW optimizer | {optimizer_kwargs}")
        try:
            import bitsandbytes as bnb
        except ImportError:
            raise ImportError("No bitsandbytes / bitsandbytesがインストールされていないようです")
        try:
            optimizer_class = bnb.optim.PagedAdamW32bit
        except AttributeError:
            raise AttributeError(
                "No PagedAdamW32bit. The version of bitsandbytes installed seems to be old. Please install 0.39.0 or later. / PagedAdamW32bitが定義されていません。インストールされているbitsandbytesのバージョンが古いようです。0.39.0以上をインストールしてください"
            )
        optimizer = optimizer_class(trainable_params, lr=lr, **optimizer_kwargs)

    elif optimizer_type == "SGDNesterov".lower():
        logger.info(f"use SGD with Nesterov optimizer | {optimizer_kwargs}")
        if "momentum" not in optimizer_kwargs:
            logger.info(
                f"SGD with Nesterov must be with momentum, set momentum to 0.9 / SGD with Nesterovはmomentum指定が必須のため0.9に設定します"
            )
            optimizer_kwargs["momentum"] = 0.9

        optimizer_class = torch.optim.SGD
        optimizer = optimizer_class(trainable_params, lr=lr, nesterov=True, **optimizer_kwargs)

    elif optimizer_type.startswith("DAdapt".lower()) or optimizer_type == "Prodigy".lower():
        # check lr and lr_count, and logger.info warning
        actual_lr = lr
        lr_count = 1
        if type(trainable_params) == list and type(trainable_params[0]) == dict:
            lrs = set()
            actual_lr = trainable_params[0].get("lr", actual_lr)
            for group in trainable_params:
                lrs.add(group.get("lr", actual_lr))
            lr_count = len(lrs)

        if actual_lr <= 0.1:
            logger.warning(
                f"learning rate is too low. If using D-Adaptation or Prodigy, set learning rate around 1.0 / 学習率が低すぎるようです。D-AdaptationまたはProdigyの使用時は1.0前後の値を指定してください: lr={actual_lr}"
            )
            logger.warning("recommend option: lr=1.0 / 推奨は1.0です")
        if lr_count > 1:
            logger.warning(
                f"when multiple learning rates are specified with dadaptation (e.g. for Text Encoder and U-Net), only the first one will take effect / D-AdaptationまたはProdigyで複数の学習率を指定した場合（Text EncoderとU-Netなど）、最初の学習率のみが有効になります: lr={actual_lr}"
            )

        if optimizer_type.startswith("DAdapt".lower()):
            # DAdaptation family
            # check dadaptation is installed
            try:
                import dadaptation
                import dadaptation.experimental as experimental
            except ImportError:
                raise ImportError("No dadaptation / dadaptation がインストールされていないようです")

            # set optimizer
            if optimizer_type == "DAdaptation".lower() or optimizer_type == "DAdaptAdamPreprint".lower():
                optimizer_class = experimental.DAdaptAdamPreprint
                logger.info(f"use D-Adaptation AdamPreprint optimizer | {optimizer_kwargs}")
            elif optimizer_type == "DAdaptAdaGrad".lower():
                optimizer_class = dadaptation.DAdaptAdaGrad
                logger.info(f"use D-Adaptation AdaGrad optimizer | {optimizer_kwargs}")
            elif optimizer_type == "DAdaptAdam".lower():
                optimizer_class = dadaptation.DAdaptAdam
                logger.info(f"use D-Adaptation Adam optimizer | {optimizer_kwargs}")
            elif optimizer_type == "DAdaptAdan".lower():
                optimizer_class = dadaptation.DAdaptAdan
                logger.info(f"use D-Adaptation Adan optimizer | {optimizer_kwargs}")
            elif optimizer_type == "DAdaptAdanIP".lower():
                optimizer_class = experimental.DAdaptAdanIP
                logger.info(f"use D-Adaptation AdanIP optimizer | {optimizer_kwargs}")
            elif optimizer_type == "DAdaptLion".lower():
                optimizer_class = dadaptation.DAdaptLion
                logger.info(f"use D-Adaptation Lion optimizer | {optimizer_kwargs}")
            elif optimizer_type == "DAdaptSGD".lower():
                optimizer_class = dadaptation.DAdaptSGD
                logger.info(f"use D-Adaptation SGD optimizer | {optimizer_kwargs}")
            else:
                raise ValueError(f"Unknown optimizer type: {optimizer_type}")

            optimizer = optimizer_class(trainable_params, lr=lr, **optimizer_kwargs)
        else:
            # Prodigy
            # check Prodigy is installed
            try:
                import prodigyopt
            except ImportError:
                raise ImportError("No Prodigy / Prodigy がインストールされていないようです")

            logger.info(f"use Prodigy optimizer | {optimizer_kwargs}")
            optimizer_class = prodigyopt.Prodigy
            optimizer = optimizer_class(trainable_params, lr=lr, **optimizer_kwargs)

    elif optimizer_type == "Adafactor".lower():
        # 引数を確認して適宜補正する
        if "relative_step" not in optimizer_kwargs:
            optimizer_kwargs["relative_step"] = True  # default
        if not optimizer_kwargs["relative_step"] and optimizer_kwargs.get("warmup_init", False):
            logger.info(
                f"set relative_step to True because warmup_init is True / warmup_initがTrueのためrelative_stepをTrueにします"
            )
            optimizer_kwargs["relative_step"] = True
        logger.info(f"use Adafactor optimizer | {optimizer_kwargs}")

        if optimizer_kwargs["relative_step"]:
            logger.info(f"relative_step is true / relative_stepがtrueです")
            if lr != 0.0:
                logger.warning(f"learning rate is used as initial_lr / 指定したlearning rateはinitial_lrとして使用されます")
            args.learning_rate = None

            # trainable_paramsがgroupだった時の処理：lrを削除する
            if type(trainable_params) == list and type(trainable_params[0]) == dict:
                has_group_lr = False
                for group in trainable_params:
                    p = group.pop("lr", None)
                    has_group_lr = has_group_lr or (p is not None)

                if has_group_lr:
                    # 一応argsを無効にしておく TODO 依存関係が逆転してるのであまり望ましくない
                    logger.warning(f"unet_lr and text_encoder_lr are ignored / unet_lrとtext_encoder_lrは無視されます")
                    args.unet_lr = None
                    args.text_encoder_lr = None

            if args.lr_scheduler != "adafactor":
                logger.info(f"use adafactor_scheduler / スケジューラにadafactor_schedulerを使用します")
            args.lr_scheduler = f"adafactor:{lr}"  # ちょっと微妙だけど

            lr = None
        else:
            if args.max_grad_norm != 0.0:
                logger.warning(
                    f"because max_grad_norm is set, clip_grad_norm is enabled. consider set to 0 / max_grad_normが設定されているためclip_grad_normが有効になります。0に設定して無効にしたほうがいいかもしれません"
                )
            if args.lr_scheduler != "constant_with_warmup":
                logger.warning(f"constant_with_warmup will be good / スケジューラはconstant_with_warmupが良いかもしれません")
            if optimizer_kwargs.get("clip_threshold", 1.0) != 1.0:
                logger.warning(f"clip_threshold=1.0 will be good / clip_thresholdは1.0が良いかもしれません")

        optimizer_class = transformers.optimization.Adafactor
        optimizer = optimizer_class(trainable_params, lr=lr, **optimizer_kwargs)

    elif optimizer_type == "AdamW".lower():
        logger.info(f"use AdamW optimizer | {optimizer_kwargs}")
        optimizer_class = torch.optim.AdamW
        optimizer = optimizer_class(trainable_params, lr=lr, **optimizer_kwargs)

    if optimizer is None:
        # 任意のoptimizerを使う
        optimizer_type = args.optimizer_type  # lowerでないやつ（微妙）
        logger.info(f"use {optimizer_type} | {optimizer_kwargs}")
        if "." not in optimizer_type:
            optimizer_module = torch.optim
        else:
            values = optimizer_type.split(".")
            optimizer_module = importlib.import_module(".".join(values[:-1]))
            optimizer_type = values[-1]

        optimizer_class = getattr(optimizer_module, optimizer_type)
        optimizer = optimizer_class(trainable_params, lr=lr, **optimizer_kwargs)

    optimizer_name = optimizer_class.__module__ + "." + optimizer_class.__name__
    optimizer_args = ",".join([f"{k}={v}" for k, v in optimizer_kwargs.items()])

    return optimizer_name, optimizer_args, optimizer


# Modified version of get_scheduler() function from diffusers.optimizer.get_scheduler
# Add some checking and features to the original function.


def get_scheduler_fix(args, optimizer: Optimizer, num_processes: int):
    """
    Unified API to get any scheduler from its name.
    """
    name = args.lr_scheduler
    num_warmup_steps: Optional[int] = args.lr_warmup_steps
    num_training_steps = args.max_train_steps * num_processes  # * args.gradient_accumulation_steps
    num_cycles = args.lr_scheduler_num_cycles
    power = args.lr_scheduler_power

    lr_scheduler_kwargs = {}  # get custom lr_scheduler kwargs
    if args.lr_scheduler_args is not None and len(args.lr_scheduler_args) > 0:
        for arg in args.lr_scheduler_args:
            key, value = arg.split("=")
            value = ast.literal_eval(value)
            lr_scheduler_kwargs[key] = value

    def wrap_check_needless_num_warmup_steps(return_vals):
        if num_warmup_steps is not None and num_warmup_steps != 0:
            raise ValueError(f"{name} does not require `num_warmup_steps`. Set None or 0.")
        return return_vals

    # using any lr_scheduler from other library
    if args.lr_scheduler_type:
        lr_scheduler_type = args.lr_scheduler_type
        logger.info(f"use {lr_scheduler_type} | {lr_scheduler_kwargs} as lr_scheduler")
        if "." not in lr_scheduler_type:  # default to use torch.optim
            lr_scheduler_module = torch.optim.lr_scheduler
        else:
            values = lr_scheduler_type.split(".")
            lr_scheduler_module = importlib.import_module(".".join(values[:-1]))
            lr_scheduler_type = values[-1]
        lr_scheduler_class = getattr(lr_scheduler_module, lr_scheduler_type)
        lr_scheduler = lr_scheduler_class(optimizer, **lr_scheduler_kwargs)
        return wrap_check_needless_num_warmup_steps(lr_scheduler)

    if name.startswith("adafactor"):
        assert (
            type(optimizer) == transformers.optimization.Adafactor
        ), f"adafactor scheduler must be used with Adafactor optimizer / adafactor schedulerはAdafactorオプティマイザと同時に使ってください"
        initial_lr = float(name.split(":")[1])
        # logger.info(f"adafactor scheduler init lr {initial_lr}")
        return wrap_check_needless_num_warmup_steps(transformers.optimization.AdafactorSchedule(optimizer, initial_lr))

    name = SchedulerType(name)
    schedule_func = TYPE_TO_SCHEDULER_FUNCTION[name]

    if name == SchedulerType.CONSTANT:
        return wrap_check_needless_num_warmup_steps(schedule_func(optimizer, **lr_scheduler_kwargs))

    if name == SchedulerType.PIECEWISE_CONSTANT:
        return schedule_func(optimizer, **lr_scheduler_kwargs)  # step_rules and last_epoch are given as kwargs

    # All other schedulers require `num_warmup_steps`
    if num_warmup_steps is None:
        raise ValueError(f"{name} requires `num_warmup_steps`, please provide that argument.")

    if name == SchedulerType.CONSTANT_WITH_WARMUP:
        return schedule_func(optimizer, num_warmup_steps=num_warmup_steps, **lr_scheduler_kwargs)

    # All other schedulers require `num_training_steps`
    if num_training_steps is None:
        raise ValueError(f"{name} requires `num_training_steps`, please provide that argument.")

    if name == SchedulerType.COSINE_WITH_RESTARTS:
        return schedule_func(
            optimizer,
            num_warmup_steps=num_warmup_steps,
            num_training_steps=num_training_steps,
            num_cycles=num_cycles,
            **lr_scheduler_kwargs,
        )

    if name == SchedulerType.POLYNOMIAL:
        return schedule_func(
            optimizer, num_warmup_steps=num_warmup_steps, num_training_steps=num_training_steps, power=power, **lr_scheduler_kwargs
        )

    return schedule_func(optimizer, num_warmup_steps=num_warmup_steps, num_training_steps=num_training_steps, **lr_scheduler_kwargs)


def prepare_dataset_args(args: argparse.Namespace, support_metadata: bool):
    # backward compatibility
    if args.caption_extention is not None:
        args.caption_extension = args.caption_extention
        args.caption_extention = None

    # assert args.resolution is not None, f"resolution is required / resolution（解像度）を指定してください"
    if args.resolution is not None:
        args.resolution = tuple([int(r) for r in args.resolution.split(",")])
        if len(args.resolution) == 1:
            args.resolution = (args.resolution[0], args.resolution[0])
        assert (
            len(args.resolution) == 2
        ), f"resolution must be 'size' or 'width,height' / resolution（解像度）は'サイズ'または'幅','高さ'で指定してください: {args.resolution}"

    if args.face_crop_aug_range is not None:
        args.face_crop_aug_range = tuple([float(r) for r in args.face_crop_aug_range.split(",")])
        assert (
            len(args.face_crop_aug_range) == 2 and args.face_crop_aug_range[0] <= args.face_crop_aug_range[1]
        ), f"face_crop_aug_range must be two floats / face_crop_aug_rangeは'下限,上限'で指定してください: {args.face_crop_aug_range}"
    else:
        args.face_crop_aug_range = None

    if support_metadata:
        if args.in_json is not None and (args.color_aug or args.random_crop):
            logger.warning(
                f"latents in npz is ignored when color_aug or random_crop is True / color_augまたはrandom_cropを有効にした場合、npzファイルのlatentsは無視されます"
            )


def load_tokenizer(args: argparse.Namespace):
    logger.info("prepare tokenizer")
    original_path = V2_STABLE_DIFFUSION_PATH if args.v2 else TOKENIZER_PATH

    tokenizer: CLIPTokenizer = None
    if args.tokenizer_cache_dir:
        local_tokenizer_path = os.path.join(args.tokenizer_cache_dir, original_path.replace("/", "_"))
        if os.path.exists(local_tokenizer_path):
            logger.info(f"load tokenizer from cache: {local_tokenizer_path}")
            tokenizer = CLIPTokenizer.from_pretrained(local_tokenizer_path)  # same for v1 and v2

    if tokenizer is None:
        if args.v2:
            tokenizer = CLIPTokenizer.from_pretrained(original_path, subfolder="tokenizer")
        else:
            tokenizer = CLIPTokenizer.from_pretrained(original_path)

    if hasattr(args, "max_token_length") and args.max_token_length is not None:
        logger.info(f"update token length: {args.max_token_length}")

    if args.tokenizer_cache_dir and not os.path.exists(local_tokenizer_path):
        logger.info(f"save Tokenizer to cache: {local_tokenizer_path}")
        tokenizer.save_pretrained(local_tokenizer_path)

    return tokenizer


def prepare_accelerator(args: argparse.Namespace):
    if args.logging_dir is None:
        logging_dir = None
    else:
        log_prefix = "" if args.log_prefix is None else args.log_prefix
        logging_dir = args.logging_dir + "/" + log_prefix + time.strftime("%Y%m%d%H%M%S", time.localtime())

    if args.log_with is None:
        if logging_dir is not None:
            log_with = "tensorboard"
        else:
            log_with = None
    else:
        log_with = args.log_with
        if log_with in ["tensorboard", "all"]:
            if logging_dir is None:
                raise ValueError(
                    "logging_dir is required when log_with is tensorboard / Tensorboardを使う場合、logging_dirを指定してください"
                )
        if log_with in ["wandb", "all"]:
            try:
                import wandb
            except ImportError:
                raise ImportError("No wandb / wandb がインストールされていないようです")
            if logging_dir is not None:
                os.makedirs(logging_dir, exist_ok=True)
                os.environ["WANDB_DIR"] = logging_dir
            if args.wandb_api_key is not None:
                wandb.login(key=args.wandb_api_key)

    # torch.compile のオプション。 NO の場合は torch.compile は使わない
    dynamo_backend = "NO"
    if args.torch_compile:
        dynamo_backend = args.dynamo_backend

    kwargs_handlers = (
        InitProcessGroupKwargs(timeout=datetime.timedelta(minutes=args.ddp_timeout)) if args.ddp_timeout else None,
        (
            DistributedDataParallelKwargs(
                gradient_as_bucket_view=args.ddp_gradient_as_bucket_view, static_graph=args.ddp_static_graph
            )
            if args.ddp_gradient_as_bucket_view or args.ddp_static_graph
            else None
        ),
    )
    kwargs_handlers = list(filter(lambda x: x is not None, kwargs_handlers))
    deepspeed_plugin = prepare_deepspeed_plugin(args)

    accelerator = Accelerator(
        gradient_accumulation_steps=args.gradient_accumulation_steps,
        mixed_precision=args.mixed_precision,
        log_with=log_with,
        project_dir=logging_dir,
        kwargs_handlers=kwargs_handlers,
        dynamo_backend=dynamo_backend,
        deepspeed_plugin=deepspeed_plugin,
    )
    print("accelerator device:", accelerator.device)
    return accelerator

def prepare_deepspeed_plugin(args: argparse.Namespace):
    if args.deepspeed is None: return None
    try:
        import deepspeed
    except ImportError as e:
        print("deepspeed is not installed. please install deepspeed in your environment with following command. DS_BUILD_OPS=0 pip install deepspeed")
        exit(1)

    deepspeed_plugin = DeepSpeedPlugin(
        zero_stage=args.zero_stage,
        gradient_accumulation_steps=args.gradient_accumulation_steps, gradient_clipping=args.max_grad_norm,
        offload_optimizer_device=args.offload_optimizer_device, offload_optimizer_nvme_path=args.offload_optimizer_nvme_path,
        offload_param_device=args.offload_param_device, offload_param_nvme_path=args.offload_param_nvme_path,
        zero3_init_flag=args.zero3_init_flag, zero3_save_16bit_model=args.zero3_save_16bit_model,
    )
    deepspeed_plugin.deepspeed_config['train_micro_batch_size_per_gpu'] = args.train_batch_size
    deepspeed_plugin.deepspeed_config['train_batch_size'] = \
        args.train_batch_size * args.gradient_accumulation_steps * int(os.environ['WORLD_SIZE'])
    deepspeed_plugin.set_mixed_precision(args.mixed_precision)
    if args.mixed_precision.lower() == "fp16":
        deepspeed_plugin.deepspeed_config['fp16']['initial_scale_power'] = 0 # preventing overflow.
    if args.full_fp16 or args.fp16_master_weights_and_gradients:
        if args.offload_optimizer_device == "cpu" and args.zero_stage == 2:
            deepspeed_plugin.deepspeed_config['fp16']['fp16_master_weights_and_grads'] = True
            print("[DeepSpeed] full fp16 enable.")
        else:
            print("[DeepSpeed]full fp16, fp16_master_weights_and_grads currently only supported using ZeRO-Offload with DeepSpeedCPUAdam on ZeRO-2 stage.")
    
    if args.offload_optimizer_device is not None:
        print('[DeepSpeed] start to manually build cpu_adam.')
        deepspeed.ops.op_builder.CPUAdamBuilder().load()
        print('[DeepSpeed] building cpu_adam done.')

    return deepspeed_plugin

def prepare_deepspeed_model(args: argparse.Namespace, **models):
    class DeepSpeedWrapper(torch.nn.Module):
        def __init__(self, **kw_models) -> None:
            super().__init__()
            self.models = torch.nn.ModuleDict()

            for key, model in kw_models.items():
                if isinstance(model, list):
                    model = torch.nn.ModuleList(model)
                assert isinstance(model, torch.nn.Module), f"model must be an instance of torch.nn.Module, but got {key} is {type(model)}"
                self.models.update(
                    torch.nn.ModuleDict(
                        {key: model}
                    )
                )

        def get_models(self):
            return self.models

    ds_model = DeepSpeedWrapper(**models)
    return ds_model

def prepare_dtype(args: argparse.Namespace):
    weight_dtype = torch.float32
    if args.mixed_precision == "fp16":
        weight_dtype = torch.float16
    elif args.mixed_precision == "bf16":
        weight_dtype = torch.bfloat16

    save_dtype = None
    if args.save_precision == "fp16":
        save_dtype = torch.float16
    elif args.save_precision == "bf16":
        save_dtype = torch.bfloat16
    elif args.save_precision == "float":
        save_dtype = torch.float32

    return weight_dtype, save_dtype


def _load_target_model(args: argparse.Namespace, weight_dtype, device="cpu", unet_use_linear_projection_in_v2=False):
    name_or_path = args.pretrained_model_name_or_path
    name_or_path = os.path.realpath(name_or_path) if os.path.islink(name_or_path) else name_or_path
    load_stable_diffusion_format = os.path.isfile(name_or_path)  # determine SD or Diffusers
    if load_stable_diffusion_format:
        logger.info(f"load StableDiffusion checkpoint: {name_or_path}")
        text_encoder, vae, unet = model_util.load_models_from_stable_diffusion_checkpoint(
            args.v2, name_or_path, device, unet_use_linear_projection_in_v2=unet_use_linear_projection_in_v2
        )
    else:
        # Diffusers model is loaded to CPU
        logger.info(f"load Diffusers pretrained models: {name_or_path}")
        try:
            pipe = StableDiffusionPipeline.from_pretrained(name_or_path, tokenizer=None, safety_checker=None)
        except EnvironmentError as ex:
            logger.error(
                f"model is not found as a file or in Hugging Face, perhaps file name is wrong? / 指定したモデル名のファイル、またはHugging Faceのモデルが見つかりません。ファイル名が誤っているかもしれません: {name_or_path}"
            )
            raise ex
        text_encoder = pipe.text_encoder
        vae = pipe.vae
        unet = pipe.unet
        del pipe

        # Diffusers U-Net to original U-Net
        # TODO *.ckpt/*.safetensorsのv2と同じ形式にここで変換すると良さそう
        # logger.info(f"unet config: {unet.config}")
        original_unet = UNet2DConditionModel(
            unet.config.sample_size,
            unet.config.attention_head_dim,
            unet.config.cross_attention_dim,
            unet.config.use_linear_projection,
            unet.config.upcast_attention,
        )
        original_unet.load_state_dict(unet.state_dict())
        unet = original_unet
        logger.info("U-Net converted to original U-Net")

    # VAEを読み込む
    if args.vae is not None:
        vae = model_util.load_vae(args.vae, weight_dtype)
        logger.info("additional VAE loaded")

    return text_encoder, vae, unet, load_stable_diffusion_format


def load_target_model(args, weight_dtype, accelerator, unet_use_linear_projection_in_v2=False):
    for pi in range(accelerator.state.num_processes):
        if pi == accelerator.state.local_process_index:
<<<<<<< HEAD
            print(f"loading model for process {accelerator.state.local_process_index}/{accelerator.state.num_processes}")
=======
            logger.info(f"loading model for process {accelerator.state.local_process_index}/{accelerator.state.num_processes}")

>>>>>>> 074d32af
            text_encoder, vae, unet, load_stable_diffusion_format = _load_target_model(
                args,
                weight_dtype,
                accelerator.device if args.lowram else "cpu",
                unet_use_linear_projection_in_v2=unet_use_linear_projection_in_v2,
            )
            # work on low-ram device
            if args.lowram:
                text_encoder.to(accelerator.device)
                unet.to(accelerator.device)
                vae.to(accelerator.device)
<<<<<<< HEAD
            gc.collect()
            torch.cuda.empty_cache()
=======

            clean_memory_on_device(accelerator.device)
>>>>>>> 074d32af
        accelerator.wait_for_everyone()
    return text_encoder, vae, unet, load_stable_diffusion_format


def patch_accelerator_for_fp16_training(accelerator):
    org_unscale_grads = accelerator.scaler._unscale_grads_

    def _unscale_grads_replacer(optimizer, inv_scale, found_inf, allow_fp16):
        return org_unscale_grads(optimizer, inv_scale, found_inf, True)

    accelerator.scaler._unscale_grads_ = _unscale_grads_replacer


def get_hidden_states(args: argparse.Namespace, input_ids, tokenizer, text_encoder, weight_dtype=None):
    # with no_token_padding, the length is not max length, return result immediately
    if input_ids.size()[-1] != tokenizer.model_max_length:
        return text_encoder(input_ids)[0]

    # input_ids: b,n,77
    b_size = input_ids.size()[0]
    input_ids = input_ids.reshape((-1, tokenizer.model_max_length))  # batch_size*3, 77

    if args.clip_skip is None:
        encoder_hidden_states = text_encoder(input_ids)[0]
    else:
        enc_out = text_encoder(input_ids, output_hidden_states=True, return_dict=True)
        encoder_hidden_states = enc_out["hidden_states"][-args.clip_skip]
        encoder_hidden_states = text_encoder.text_model.final_layer_norm(encoder_hidden_states)

    # bs*3, 77, 768 or 1024
    encoder_hidden_states = encoder_hidden_states.reshape((b_size, -1, encoder_hidden_states.shape[-1]))

    if args.max_token_length is not None:
        if args.v2:
            # v2: <BOS>...<EOS> <PAD> ... の三連を <BOS>...<EOS> <PAD> ... へ戻す　正直この実装でいいのかわからん
            states_list = [encoder_hidden_states[:, 0].unsqueeze(1)]  # <BOS>
            for i in range(1, args.max_token_length, tokenizer.model_max_length):
                chunk = encoder_hidden_states[:, i : i + tokenizer.model_max_length - 2]  # <BOS> の後から 最後の前まで
                if i > 0:
                    for j in range(len(chunk)):
                        if input_ids[j, 1] == tokenizer.eos_token:  # 空、つまり <BOS> <EOS> <PAD> ...のパターン
                            chunk[j, 0] = chunk[j, 1]  # 次の <PAD> の値をコピーする
                states_list.append(chunk)  # <BOS> の後から <EOS> の前まで
            states_list.append(encoder_hidden_states[:, -1].unsqueeze(1))  # <EOS> か <PAD> のどちらか
            encoder_hidden_states = torch.cat(states_list, dim=1)
        else:
            # v1: <BOS>...<EOS> の三連を <BOS>...<EOS> へ戻す
            states_list = [encoder_hidden_states[:, 0].unsqueeze(1)]  # <BOS>
            for i in range(1, args.max_token_length, tokenizer.model_max_length):
                states_list.append(
                    encoder_hidden_states[:, i : i + tokenizer.model_max_length - 2]
                )  # <BOS> の後から <EOS> の前まで
            states_list.append(encoder_hidden_states[:, -1].unsqueeze(1))  # <EOS>
            encoder_hidden_states = torch.cat(states_list, dim=1)

    if weight_dtype is not None:
        # this is required for additional network training
        encoder_hidden_states = encoder_hidden_states.to(weight_dtype)

    return encoder_hidden_states


def pool_workaround(
    text_encoder: CLIPTextModelWithProjection, last_hidden_state: torch.Tensor, input_ids: torch.Tensor, eos_token_id: int
):
    r"""
    workaround for CLIP's pooling bug: it returns the hidden states for the max token id as the pooled output
    instead of the hidden states for the EOS token
    If we use Textual Inversion, we need to use the hidden states for the EOS token as the pooled output

    Original code from CLIP's pooling function:

    \# text_embeds.shape = [batch_size, sequence_length, transformer.width]
    \# take features from the eot embedding (eot_token is the highest number in each sequence)
    \# casting to torch.int for onnx compatibility: argmax doesn't support int64 inputs with opset 14
    pooled_output = last_hidden_state[
        torch.arange(last_hidden_state.shape[0], device=last_hidden_state.device),
        input_ids.to(dtype=torch.int, device=last_hidden_state.device).argmax(dim=-1),
    ]
    """

    # input_ids: b*n,77
    # find index for EOS token

    # Following code is not working if one of the input_ids has multiple EOS tokens (very odd case)
    # eos_token_index = torch.where(input_ids == eos_token_id)[1]
    # eos_token_index = eos_token_index.to(device=last_hidden_state.device)

    # Create a mask where the EOS tokens are
    eos_token_mask = (input_ids == eos_token_id).int()

    # Use argmax to find the last index of the EOS token for each element in the batch
    eos_token_index = torch.argmax(eos_token_mask, dim=1)  # this will be 0 if there is no EOS token, it's fine
    eos_token_index = eos_token_index.to(device=last_hidden_state.device)

    # get hidden states for EOS token
    pooled_output = last_hidden_state[torch.arange(last_hidden_state.shape[0], device=last_hidden_state.device), eos_token_index]

    # apply projection: projection may be of different dtype than last_hidden_state
    pooled_output = text_encoder.text_projection(pooled_output.to(text_encoder.text_projection.weight.dtype))
    pooled_output = pooled_output.to(last_hidden_state.dtype)

    return pooled_output


def get_hidden_states_sdxl(
    max_token_length: int,
    input_ids1: torch.Tensor,
    input_ids2: torch.Tensor,
    tokenizer1: CLIPTokenizer,
    tokenizer2: CLIPTokenizer,
    text_encoder1: CLIPTextModel,
    text_encoder2: CLIPTextModelWithProjection,
    weight_dtype: Optional[str] = None,
    accelerator: Optional[Accelerator] = None,
):
    # input_ids: b,n,77 -> b*n, 77
    b_size = input_ids1.size()[0]
    input_ids1 = input_ids1.reshape((-1, tokenizer1.model_max_length))  # batch_size*n, 77
    input_ids2 = input_ids2.reshape((-1, tokenizer2.model_max_length))  # batch_size*n, 77

    # text_encoder1
    enc_out = text_encoder1(input_ids1, output_hidden_states=True, return_dict=True)
    hidden_states1 = enc_out["hidden_states"][11]

    # text_encoder2
    enc_out = text_encoder2(input_ids2, output_hidden_states=True, return_dict=True)
    hidden_states2 = enc_out["hidden_states"][-2]  # penuultimate layer

    # pool2 = enc_out["text_embeds"]
    unwrapped_text_encoder2 = text_encoder2 if accelerator is None else accelerator.unwrap_model(text_encoder2)
    pool2 = pool_workaround(unwrapped_text_encoder2, enc_out["last_hidden_state"], input_ids2, tokenizer2.eos_token_id)

    # b*n, 77, 768 or 1280 -> b, n*77, 768 or 1280
    n_size = 1 if max_token_length is None else max_token_length // 75
    hidden_states1 = hidden_states1.reshape((b_size, -1, hidden_states1.shape[-1]))
    hidden_states2 = hidden_states2.reshape((b_size, -1, hidden_states2.shape[-1]))

    if max_token_length is not None:
        # bs*3, 77, 768 or 1024
        # encoder1: <BOS>...<EOS> の三連を <BOS>...<EOS> へ戻す
        states_list = [hidden_states1[:, 0].unsqueeze(1)]  # <BOS>
        for i in range(1, max_token_length, tokenizer1.model_max_length):
            states_list.append(hidden_states1[:, i : i + tokenizer1.model_max_length - 2])  # <BOS> の後から <EOS> の前まで
        states_list.append(hidden_states1[:, -1].unsqueeze(1))  # <EOS>
        hidden_states1 = torch.cat(states_list, dim=1)

        # v2: <BOS>...<EOS> <PAD> ... の三連を <BOS>...<EOS> <PAD> ... へ戻す　正直この実装でいいのかわからん
        states_list = [hidden_states2[:, 0].unsqueeze(1)]  # <BOS>
        for i in range(1, max_token_length, tokenizer2.model_max_length):
            chunk = hidden_states2[:, i : i + tokenizer2.model_max_length - 2]  # <BOS> の後から 最後の前まで
            # this causes an error:
            # RuntimeError: one of the variables needed for gradient computation has been modified by an inplace operation
            # if i > 1:
            #     for j in range(len(chunk)):  # batch_size
            #         if input_ids2[n_index + j * n_size, 1] == tokenizer2.eos_token_id:  # 空、つまり <BOS> <EOS> <PAD> ...のパターン
            #             chunk[j, 0] = chunk[j, 1]  # 次の <PAD> の値をコピーする
            states_list.append(chunk)  # <BOS> の後から <EOS> の前まで
        states_list.append(hidden_states2[:, -1].unsqueeze(1))  # <EOS> か <PAD> のどちらか
        hidden_states2 = torch.cat(states_list, dim=1)

        # pool はnの最初のものを使う
        pool2 = pool2[::n_size]

    if weight_dtype is not None:
        # this is required for additional network training
        hidden_states1 = hidden_states1.to(weight_dtype)
        hidden_states2 = hidden_states2.to(weight_dtype)

    return hidden_states1, hidden_states2, pool2


def default_if_none(value, default):
    return default if value is None else value


def get_epoch_ckpt_name(args: argparse.Namespace, ext: str, epoch_no: int):
    model_name = default_if_none(args.output_name, DEFAULT_EPOCH_NAME)
    return EPOCH_FILE_NAME.format(model_name, epoch_no) + ext


def get_step_ckpt_name(args: argparse.Namespace, ext: str, step_no: int):
    model_name = default_if_none(args.output_name, DEFAULT_STEP_NAME)
    return STEP_FILE_NAME.format(model_name, step_no) + ext


def get_last_ckpt_name(args: argparse.Namespace, ext: str):
    model_name = default_if_none(args.output_name, DEFAULT_LAST_OUTPUT_NAME)
    return model_name + ext


def get_remove_epoch_no(args: argparse.Namespace, epoch_no: int):
    if args.save_last_n_epochs is None:
        return None

    remove_epoch_no = epoch_no - args.save_every_n_epochs * args.save_last_n_epochs
    if remove_epoch_no < 0:
        return None
    return remove_epoch_no


def get_remove_step_no(args: argparse.Namespace, step_no: int):
    if args.save_last_n_steps is None:
        return None

    # last_n_steps前のstep_noから、save_every_n_stepsの倍数のstep_noを計算して削除する
    # save_every_n_steps=10, save_last_n_steps=30の場合、50step目には30step分残し、10step目を削除する
    remove_step_no = step_no - args.save_last_n_steps - 1
    remove_step_no = remove_step_no - (remove_step_no % args.save_every_n_steps)
    if remove_step_no < 0:
        return None
    return remove_step_no


# epochとstepの保存、メタデータにepoch/stepが含まれ引数が同じになるため、統合している
# on_epoch_end: Trueならepoch終了時、Falseならstep経過時
def save_sd_model_on_epoch_end_or_stepwise(
    args: argparse.Namespace,
    on_epoch_end: bool,
    accelerator,
    src_path: str,
    save_stable_diffusion_format: bool,
    use_safetensors: bool,
    save_dtype: torch.dtype,
    epoch: int,
    num_train_epochs: int,
    global_step: int,
    text_encoder,
    unet,
    vae,
):
    def sd_saver(ckpt_file, epoch_no, global_step):
        sai_metadata = get_sai_model_spec(None, args, False, False, False, is_stable_diffusion_ckpt=True)
        model_util.save_stable_diffusion_checkpoint(
            args.v2, ckpt_file, text_encoder, unet, src_path, epoch_no, global_step, sai_metadata, save_dtype, vae
        )

    def diffusers_saver(out_dir):
        model_util.save_diffusers_checkpoint(
            args.v2, out_dir, text_encoder, unet, src_path, vae=vae, use_safetensors=use_safetensors
        )

    save_sd_model_on_epoch_end_or_stepwise_common(
        args,
        on_epoch_end,
        accelerator,
        save_stable_diffusion_format,
        use_safetensors,
        epoch,
        num_train_epochs,
        global_step,
        sd_saver,
        diffusers_saver,
    )


def save_sd_model_on_epoch_end_or_stepwise_common(
    args: argparse.Namespace,
    on_epoch_end: bool,
    accelerator,
    save_stable_diffusion_format: bool,
    use_safetensors: bool,
    epoch: int,
    num_train_epochs: int,
    global_step: int,
    sd_saver,
    diffusers_saver,
):
    if on_epoch_end:
        epoch_no = epoch + 1
        saving = epoch_no % args.save_every_n_epochs == 0 and epoch_no < num_train_epochs
        if not saving:
            return

        model_name = default_if_none(args.output_name, DEFAULT_EPOCH_NAME)
        remove_no = get_remove_epoch_no(args, epoch_no)
    else:
        # 保存するか否かは呼び出し側で判断済み

        model_name = default_if_none(args.output_name, DEFAULT_STEP_NAME)
        epoch_no = epoch  # 例: 最初のepochの途中で保存したら0になる、SDモデルに保存される
        remove_no = get_remove_step_no(args, global_step)

    os.makedirs(args.output_dir, exist_ok=True)
    if save_stable_diffusion_format:
        ext = ".safetensors" if use_safetensors else ".ckpt"

        if on_epoch_end:
            ckpt_name = get_epoch_ckpt_name(args, ext, epoch_no)
        else:
            ckpt_name = get_step_ckpt_name(args, ext, global_step)

        ckpt_file = os.path.join(args.output_dir, ckpt_name)
        logger.info("")
        logger.info(f"saving checkpoint: {ckpt_file}")
        sd_saver(ckpt_file, epoch_no, global_step)

        if args.huggingface_repo_id is not None:
            huggingface_util.upload(args, ckpt_file, "/" + ckpt_name)

        # remove older checkpoints
        if remove_no is not None:
            if on_epoch_end:
                remove_ckpt_name = get_epoch_ckpt_name(args, ext, remove_no)
            else:
                remove_ckpt_name = get_step_ckpt_name(args, ext, remove_no)

            remove_ckpt_file = os.path.join(args.output_dir, remove_ckpt_name)
            if os.path.exists(remove_ckpt_file):
                logger.info(f"removing old checkpoint: {remove_ckpt_file}")
                os.remove(remove_ckpt_file)

    else:
        if on_epoch_end:
            out_dir = os.path.join(args.output_dir, EPOCH_DIFFUSERS_DIR_NAME.format(model_name, epoch_no))
        else:
            out_dir = os.path.join(args.output_dir, STEP_DIFFUSERS_DIR_NAME.format(model_name, global_step))

        logger.info("")
        logger.info(f"saving model: {out_dir}")
        diffusers_saver(out_dir)

        if args.huggingface_repo_id is not None:
            huggingface_util.upload(args, out_dir, "/" + model_name)

        # remove older checkpoints
        if remove_no is not None:
            if on_epoch_end:
                remove_out_dir = os.path.join(args.output_dir, EPOCH_DIFFUSERS_DIR_NAME.format(model_name, remove_no))
            else:
                remove_out_dir = os.path.join(args.output_dir, STEP_DIFFUSERS_DIR_NAME.format(model_name, remove_no))

            if os.path.exists(remove_out_dir):
                logger.info(f"removing old model: {remove_out_dir}")
                shutil.rmtree(remove_out_dir)

    if args.save_state:
        if on_epoch_end:
            save_and_remove_state_on_epoch_end(args, accelerator, epoch_no)
        else:
            save_and_remove_state_stepwise(args, accelerator, global_step)


def save_and_remove_state_on_epoch_end(args: argparse.Namespace, accelerator, epoch_no):
    model_name = default_if_none(args.output_name, DEFAULT_EPOCH_NAME)

    logger.info("")
    logger.info(f"saving state at epoch {epoch_no}")
    os.makedirs(args.output_dir, exist_ok=True)

    state_dir = os.path.join(args.output_dir, EPOCH_STATE_NAME.format(model_name, epoch_no))
    accelerator.save_state(state_dir)
    if args.save_state_to_huggingface:
        logger.info("uploading state to huggingface.")
        huggingface_util.upload(args, state_dir, "/" + EPOCH_STATE_NAME.format(model_name, epoch_no))

    last_n_epochs = args.save_last_n_epochs_state if args.save_last_n_epochs_state else args.save_last_n_epochs
    if last_n_epochs is not None:
        remove_epoch_no = epoch_no - args.save_every_n_epochs * last_n_epochs
        state_dir_old = os.path.join(args.output_dir, EPOCH_STATE_NAME.format(model_name, remove_epoch_no))
        if os.path.exists(state_dir_old):
            logger.info(f"removing old state: {state_dir_old}")
            shutil.rmtree(state_dir_old)


def save_and_remove_state_stepwise(args: argparse.Namespace, accelerator, step_no):
    model_name = default_if_none(args.output_name, DEFAULT_STEP_NAME)

    logger.info("")
    logger.info(f"saving state at step {step_no}")
    os.makedirs(args.output_dir, exist_ok=True)

    state_dir = os.path.join(args.output_dir, STEP_STATE_NAME.format(model_name, step_no))
    accelerator.save_state(state_dir)
    if args.save_state_to_huggingface:
        logger.info("uploading state to huggingface.")
        huggingface_util.upload(args, state_dir, "/" + STEP_STATE_NAME.format(model_name, step_no))

    last_n_steps = args.save_last_n_steps_state if args.save_last_n_steps_state else args.save_last_n_steps
    if last_n_steps is not None:
        # last_n_steps前のstep_noから、save_every_n_stepsの倍数のstep_noを計算して削除する
        remove_step_no = step_no - last_n_steps - 1
        remove_step_no = remove_step_no - (remove_step_no % args.save_every_n_steps)

        if remove_step_no > 0:
            state_dir_old = os.path.join(args.output_dir, STEP_STATE_NAME.format(model_name, remove_step_no))
            if os.path.exists(state_dir_old):
                logger.info(f"removing old state: {state_dir_old}")
                shutil.rmtree(state_dir_old)


def save_state_on_train_end(args: argparse.Namespace, accelerator):
    model_name = default_if_none(args.output_name, DEFAULT_LAST_OUTPUT_NAME)

    logger.info("")
    logger.info("saving last state.")
    os.makedirs(args.output_dir, exist_ok=True)

    state_dir = os.path.join(args.output_dir, LAST_STATE_NAME.format(model_name))
    accelerator.save_state(state_dir)

    if args.save_state_to_huggingface:
        logger.info("uploading last state to huggingface.")
        huggingface_util.upload(args, state_dir, "/" + LAST_STATE_NAME.format(model_name))


def save_sd_model_on_train_end(
    args: argparse.Namespace,
    src_path: str,
    save_stable_diffusion_format: bool,
    use_safetensors: bool,
    save_dtype: torch.dtype,
    epoch: int,
    global_step: int,
    text_encoder,
    unet,
    vae,
):
    def sd_saver(ckpt_file, epoch_no, global_step):
        sai_metadata = get_sai_model_spec(None, args, False, False, False, is_stable_diffusion_ckpt=True)
        model_util.save_stable_diffusion_checkpoint(
            args.v2, ckpt_file, text_encoder, unet, src_path, epoch_no, global_step, sai_metadata, save_dtype, vae
        )

    def diffusers_saver(out_dir):
        model_util.save_diffusers_checkpoint(
            args.v2, out_dir, text_encoder, unet, src_path, vae=vae, use_safetensors=use_safetensors
        )

    save_sd_model_on_train_end_common(
        args, save_stable_diffusion_format, use_safetensors, epoch, global_step, sd_saver, diffusers_saver
    )


def save_sd_model_on_train_end_common(
    args: argparse.Namespace,
    save_stable_diffusion_format: bool,
    use_safetensors: bool,
    epoch: int,
    global_step: int,
    sd_saver,
    diffusers_saver,
):
    model_name = default_if_none(args.output_name, DEFAULT_LAST_OUTPUT_NAME)

    if save_stable_diffusion_format:
        os.makedirs(args.output_dir, exist_ok=True)

        ckpt_name = model_name + (".safetensors" if use_safetensors else ".ckpt")
        ckpt_file = os.path.join(args.output_dir, ckpt_name)

        logger.info(f"save trained model as StableDiffusion checkpoint to {ckpt_file}")
        sd_saver(ckpt_file, epoch, global_step)

        if args.huggingface_repo_id is not None:
            huggingface_util.upload(args, ckpt_file, "/" + ckpt_name, force_sync_upload=True)
    else:
        out_dir = os.path.join(args.output_dir, model_name)
        os.makedirs(out_dir, exist_ok=True)

        logger.info(f"save trained model as Diffusers to {out_dir}")
        diffusers_saver(out_dir)

        if args.huggingface_repo_id is not None:
            huggingface_util.upload(args, out_dir, "/" + model_name, force_sync_upload=True)


def get_noise_noisy_latents_and_timesteps(args, noise_scheduler, latents):
    # Sample noise that we'll add to the latents
    noise = torch.randn_like(latents, device=latents.device)
    if args.noise_offset:
        noise = custom_train_functions.apply_noise_offset(latents, noise, args.noise_offset, args.adaptive_noise_scale)
    if args.multires_noise_iterations:
        noise = custom_train_functions.pyramid_noise_like(
            noise, latents.device, args.multires_noise_iterations, args.multires_noise_discount
        )

    # Sample a random timestep for each image
    b_size = latents.shape[0]
    min_timestep = 0 if args.min_timestep is None else args.min_timestep
    max_timestep = noise_scheduler.config.num_train_timesteps if args.max_timestep is None else args.max_timestep

    timesteps = torch.randint(min_timestep, max_timestep, (b_size,), device=latents.device)
    timesteps = timesteps.long()

    # Add noise to the latents according to the noise magnitude at each timestep
    # (this is the forward diffusion process)
    if args.ip_noise_gamma:
        noisy_latents = noise_scheduler.add_noise(latents, noise + args.ip_noise_gamma * torch.randn_like(latents), timesteps)
    else:
        noisy_latents = noise_scheduler.add_noise(latents, noise, timesteps)

    return noise, noisy_latents, timesteps


def append_lr_to_logs(logs, lr_scheduler, optimizer_type, including_unet=True):
    names = []
    if including_unet:
        names.append("unet")
    names.append("text_encoder1")
    names.append("text_encoder2")

    append_lr_to_logs_with_names(logs, lr_scheduler, optimizer_type, names)


def append_lr_to_logs_with_names(logs, lr_scheduler, optimizer_type, names):
    lrs = lr_scheduler.get_last_lr()

    for lr_index in range(len(lrs)):
        name = names[lr_index]
        logs["lr/" + name] = float(lrs[lr_index])

        if optimizer_type.lower().startswith("DAdapt".lower()) or optimizer_type.lower() == "Prodigy".lower():
            logs["lr/d*lr/" + name] = (
                lr_scheduler.optimizers[-1].param_groups[lr_index]["d"] * lr_scheduler.optimizers[-1].param_groups[lr_index]["lr"]
            )


# scheduler:
SCHEDULER_LINEAR_START = 0.00085
SCHEDULER_LINEAR_END = 0.0120
SCHEDULER_TIMESTEPS = 1000
SCHEDLER_SCHEDULE = "scaled_linear"


def get_my_scheduler(
    *,
    sample_sampler: str,
    v_parameterization: bool,
):
    sched_init_args = {}
    if sample_sampler == "ddim":
        scheduler_cls = DDIMScheduler
    elif sample_sampler == "ddpm":  # ddpmはおかしくなるのでoptionから外してある
        scheduler_cls = DDPMScheduler
    elif sample_sampler == "pndm":
        scheduler_cls = PNDMScheduler
    elif sample_sampler == "lms" or sample_sampler == "k_lms":
        scheduler_cls = LMSDiscreteScheduler
    elif sample_sampler == "euler" or sample_sampler == "k_euler":
        scheduler_cls = EulerDiscreteScheduler
    elif sample_sampler == "euler_a" or sample_sampler == "k_euler_a":
        scheduler_cls = EulerAncestralDiscreteScheduler
    elif sample_sampler == "dpmsolver" or sample_sampler == "dpmsolver++":
        scheduler_cls = DPMSolverMultistepScheduler
        sched_init_args["algorithm_type"] = sample_sampler
    elif sample_sampler == "dpmsingle":
        scheduler_cls = DPMSolverSinglestepScheduler
    elif sample_sampler == "heun":
        scheduler_cls = HeunDiscreteScheduler
    elif sample_sampler == "dpm_2" or sample_sampler == "k_dpm_2":
        scheduler_cls = KDPM2DiscreteScheduler
    elif sample_sampler == "dpm_2_a" or sample_sampler == "k_dpm_2_a":
        scheduler_cls = KDPM2AncestralDiscreteScheduler
    else:
        scheduler_cls = DDIMScheduler

    if v_parameterization:
        sched_init_args["prediction_type"] = "v_prediction"

    scheduler = scheduler_cls(
        num_train_timesteps=SCHEDULER_TIMESTEPS,
        beta_start=SCHEDULER_LINEAR_START,
        beta_end=SCHEDULER_LINEAR_END,
        beta_schedule=SCHEDLER_SCHEDULE,
        **sched_init_args,
    )

    # clip_sample=Trueにする
    if hasattr(scheduler.config, "clip_sample") and scheduler.config.clip_sample is False:
        # logger.info("set clip_sample to True")
        scheduler.config.clip_sample = True

    return scheduler


def sample_images(*args, **kwargs):
    return sample_images_common(StableDiffusionLongPromptWeightingPipeline, *args, **kwargs)


def line_to_prompt_dict(line: str) -> dict:
    # subset of gen_img_diffusers
    prompt_args = line.split(" --")
    prompt_dict = {}
    prompt_dict["prompt"] = prompt_args[0]

    for parg in prompt_args:
        try:
            m = re.match(r"w (\d+)", parg, re.IGNORECASE)
            if m:
                prompt_dict["width"] = int(m.group(1))
                continue

            m = re.match(r"h (\d+)", parg, re.IGNORECASE)
            if m:
                prompt_dict["height"] = int(m.group(1))
                continue

            m = re.match(r"d (\d+)", parg, re.IGNORECASE)
            if m:
                prompt_dict["seed"] = int(m.group(1))
                continue

            m = re.match(r"s (\d+)", parg, re.IGNORECASE)
            if m:  # steps
                prompt_dict["sample_steps"] = max(1, min(1000, int(m.group(1))))
                continue

            m = re.match(r"l ([\d\.]+)", parg, re.IGNORECASE)
            if m:  # scale
                prompt_dict["scale"] = float(m.group(1))
                continue

            m = re.match(r"n (.+)", parg, re.IGNORECASE)
            if m:  # negative prompt
                prompt_dict["negative_prompt"] = m.group(1)
                continue

            m = re.match(r"ss (.+)", parg, re.IGNORECASE)
            if m:
                prompt_dict["sample_sampler"] = m.group(1)
                continue

            m = re.match(r"cn (.+)", parg, re.IGNORECASE)
            if m:
                prompt_dict["controlnet_image"] = m.group(1)
                continue

        except ValueError as ex:
            logger.error(f"Exception in parsing / 解析エラー: {parg}")
            logger.error(ex)

    return prompt_dict


def sample_images_common(
    pipe_class,
    accelerator: Accelerator,
    args: argparse.Namespace,
    epoch,
    steps,
    device,
    vae,
    tokenizer,
    text_encoder,
    unet,
    prompt_replacement=None,
    controlnet=None,
):
    """
    StableDiffusionLongPromptWeightingPipelineの改造版を使うようにしたので、clip skipおよびプロンプトの重みづけに対応した
    """

    if steps == 0:
        if not args.sample_at_first:
            return
    else:
        if args.sample_every_n_steps is None and args.sample_every_n_epochs is None:
            return
        if args.sample_every_n_epochs is not None:
            # sample_every_n_steps は無視する
            if epoch is None or epoch % args.sample_every_n_epochs != 0:
                return
        else:
            if steps % args.sample_every_n_steps != 0 or epoch is not None:  # steps is not divisible or end of epoch
                return

    logger.info("")
    logger.info(f"generating sample images at step / サンプル画像生成 ステップ: {steps}")
    if not os.path.isfile(args.sample_prompts):
        logger.error(f"No prompt file / プロンプトファイルがありません: {args.sample_prompts}")
        return

    distributed_state = PartialState()  # for multi gpu distributed inference. this is a singleton, so it's safe to use it here

    org_vae_device = vae.device  # CPUにいるはず
    vae.to(distributed_state.device)  # distributed_state.device is same as accelerator.device

    # unwrap unet and text_encoder(s)
    unet = accelerator.unwrap_model(unet)
    if isinstance(text_encoder, (list, tuple)):
        text_encoder = [accelerator.unwrap_model(te) for te in text_encoder]
    else:
        text_encoder = accelerator.unwrap_model(text_encoder)

    # read prompts
    if args.sample_prompts.endswith(".txt"):
        with open(args.sample_prompts, "r", encoding="utf-8") as f:
            lines = f.readlines()
        prompts = [line.strip() for line in lines if len(line.strip()) > 0 and line[0] != "#"]
    elif args.sample_prompts.endswith(".toml"):
        with open(args.sample_prompts, "r", encoding="utf-8") as f:
            data = toml.load(f)
        prompts = [dict(**data["prompt"], **subset) for subset in data["prompt"]["subset"]]
    elif args.sample_prompts.endswith(".json"):
        with open(args.sample_prompts, "r", encoding="utf-8") as f:
            prompts = json.load(f)

    # schedulers: dict = {}  cannot find where this is used
    default_scheduler = get_my_scheduler(
        sample_sampler=args.sample_sampler,
        v_parameterization=args.v_parameterization,
    )

    pipeline = pipe_class(
        text_encoder=text_encoder,
        vae=vae,
        unet=unet,
        tokenizer=tokenizer,
        scheduler=default_scheduler,
        safety_checker=None,
        feature_extractor=None,
        requires_safety_checker=False,
        clip_skip=args.clip_skip,
    )
    pipeline.to(distributed_state.device)
    save_dir = args.output_dir + "/sample"
    os.makedirs(save_dir, exist_ok=True)

    # preprocess prompts
    for i in range(len(prompts)):
        prompt_dict = prompts[i]
        if isinstance(prompt_dict, str):
            prompt_dict = line_to_prompt_dict(prompt_dict)
            prompts[i] = prompt_dict
        assert isinstance(prompt_dict, dict)

        # Adds an enumerator to the dict based on prompt position. Used later to name image files. Also cleanup of extra data in original prompt dict.
        prompt_dict["enum"] = i
        prompt_dict.pop("subset", None)

    # save random state to restore later
    rng_state = torch.get_rng_state()
    cuda_rng_state = None
    try:
        cuda_rng_state = torch.cuda.get_rng_state() if torch.cuda.is_available() else None
    except Exception:
        pass

    if distributed_state.num_processes <= 1:
        # If only one device is available, just use the original prompt list. We don't need to care about the distribution of prompts.
        with torch.no_grad():
            for prompt_dict in prompts:
                sample_image_inference(
                    accelerator, args, pipeline, save_dir, prompt_dict, epoch, steps, prompt_replacement, controlnet=controlnet
                )
    else:
        # Creating list with N elements, where each element is a list of prompt_dicts, and N is the number of processes available (number of devices available)
        # prompt_dicts are assigned to lists based on order of processes, to attempt to time the image creation time to match enum order. Probably only works when steps and sampler are identical.
        per_process_prompts = []  # list of lists
        for i in range(distributed_state.num_processes):
            per_process_prompts.append(prompts[i :: distributed_state.num_processes])

        with torch.no_grad():
            with distributed_state.split_between_processes(per_process_prompts) as prompt_dict_lists:
                for prompt_dict in prompt_dict_lists[0]:
                    sample_image_inference(
                        accelerator, args, pipeline, save_dir, prompt_dict, epoch, steps, prompt_replacement, controlnet=controlnet
                    )

    # clear pipeline and cache to reduce vram usage
    del pipeline

    # I'm not sure which of these is the correct way to clear the memory, but accelerator's device is used in the pipeline, so I'm using it here.
    # with torch.cuda.device(torch.cuda.current_device()):
    #     torch.cuda.empty_cache()
    clean_memory_on_device(accelerator.device)

    torch.set_rng_state(rng_state)
    if cuda_rng_state is not None:
        torch.cuda.set_rng_state(cuda_rng_state)
    vae.to(org_vae_device)


def sample_image_inference(
    accelerator: Accelerator,
    args: argparse.Namespace,
    pipeline,
    save_dir,
    prompt_dict,
    epoch,
    steps,
    prompt_replacement,
    controlnet=None,
):
    assert isinstance(prompt_dict, dict)
    negative_prompt = prompt_dict.get("negative_prompt")
    sample_steps = prompt_dict.get("sample_steps", 30)
    width = prompt_dict.get("width", 512)
    height = prompt_dict.get("height", 512)
    scale = prompt_dict.get("scale", 7.5)
    seed = prompt_dict.get("seed")
    controlnet_image = prompt_dict.get("controlnet_image")
    prompt: str = prompt_dict.get("prompt", "")
    sampler_name: str = prompt_dict.get("sample_sampler", args.sample_sampler)

    if prompt_replacement is not None:
        prompt = prompt.replace(prompt_replacement[0], prompt_replacement[1])
        if negative_prompt is not None:
            negative_prompt = negative_prompt.replace(prompt_replacement[0], prompt_replacement[1])

    if seed is not None:
        torch.manual_seed(seed)
        torch.cuda.manual_seed(seed)
    else:
        # True random sample image generation
        torch.seed()
        torch.cuda.seed()

    scheduler = get_my_scheduler(
        sample_sampler=sampler_name,
        v_parameterization=args.v_parameterization,
    )
    pipeline.scheduler = scheduler

    if controlnet_image is not None:
        controlnet_image = Image.open(controlnet_image).convert("RGB")
        controlnet_image = controlnet_image.resize((width, height), Image.LANCZOS)

    height = max(64, height - height % 8)  # round to divisible by 8
    width = max(64, width - width % 8)  # round to divisible by 8
    logger.info(f"prompt: {prompt}")
    logger.info(f"negative_prompt: {negative_prompt}")
    logger.info(f"height: {height}")
    logger.info(f"width: {width}")
    logger.info(f"sample_steps: {sample_steps}")
    logger.info(f"scale: {scale}")
    logger.info(f"sample_sampler: {sampler_name}")
    if seed is not None:
        logger.info(f"seed: {seed}")
    with accelerator.autocast():
        latents = pipeline(
            prompt=prompt,
            height=height,
            width=width,
            num_inference_steps=sample_steps,
            guidance_scale=scale,
            negative_prompt=negative_prompt,
            controlnet=controlnet,
            controlnet_image=controlnet_image,
        )

    with torch.cuda.device(torch.cuda.current_device()):
        torch.cuda.empty_cache()

    image = pipeline.latents_to_image(latents)[0]

    # adding accelerator.wait_for_everyone() here should sync up and ensure that sample images are saved in the same order as the original prompt list
    # but adding 'enum' to the filename should be enough

    ts_str = time.strftime("%Y%m%d%H%M%S", time.localtime())
    num_suffix = f"e{epoch:06d}" if epoch is not None else f"{steps:06d}"
    seed_suffix = "" if seed is None else f"_{seed}"
    i: int = prompt_dict["enum"]
    img_filename = f"{'' if args.output_name is None else args.output_name + '_'}{num_suffix}_{i:02d}_{ts_str}{seed_suffix}.png"
    image.save(os.path.join(save_dir, img_filename))

    # wandb有効時のみログを送信
    try:
        wandb_tracker = accelerator.get_tracker("wandb")
        try:
            import wandb
        except ImportError:  # 事前に一度確認するのでここはエラー出ないはず
            raise ImportError("No wandb / wandb がインストールされていないようです")

        wandb_tracker.log({f"sample_{i}": wandb.Image(image)})
    except:  # wandb 無効時
        pass


# endregion


# region 前処理用


class ImageLoadingDataset(torch.utils.data.Dataset):
    def __init__(self, image_paths):
        self.images = image_paths

    def __len__(self):
        return len(self.images)

    def __getitem__(self, idx):
        img_path = self.images[idx]

        try:
            image = Image.open(img_path).convert("RGB")
            # convert to tensor temporarily so dataloader will accept it
            tensor_pil = transforms.functional.pil_to_tensor(image)
        except Exception as e:
            logger.error(f"Could not load image path / 画像を読み込めません: {img_path}, error: {e}")
            return None

        return (tensor_pil, img_path)


# endregion


# collate_fn用 epoch,stepはmultiprocessing.Value
class collator_class:
    def __init__(self, epoch, step, dataset):
        self.current_epoch = epoch
        self.current_step = step
        self.dataset = dataset  # not used if worker_info is not None, in case of multiprocessing

    def __call__(self, examples):
        worker_info = torch.utils.data.get_worker_info()
        # worker_info is None in the main process
        if worker_info is not None:
            dataset = worker_info.dataset
        else:
            dataset = self.dataset

        # set epoch and step
        dataset.set_current_epoch(self.current_epoch.value)
        dataset.set_current_step(self.current_step.value)
        return examples[0]


class LossRecorder:
    def __init__(self):
        self.loss_list: List[float] = []
        self.loss_total: float = 0.0

    def add(self, *, epoch: int, step: int, loss: float) -> None:
        if epoch == 0:
            self.loss_list.append(loss)
        else:
            self.loss_total -= self.loss_list[step]
            self.loss_list[step] = loss
        self.loss_total += loss

    @property
    def moving_average(self) -> float:
        return self.loss_total / len(self.loss_list)<|MERGE_RESOLUTION|>--- conflicted
+++ resolved
@@ -20,13 +20,8 @@
     Tuple,
     Union,
 )
-<<<<<<< HEAD
 from accelerate import Accelerator, InitProcessGroupKwargs, DistributedDataParallelKwargs
 from accelerate import DeepSpeedPlugin
-import gc
-=======
-from accelerate import Accelerator, InitProcessGroupKwargs, DistributedDataParallelKwargs, PartialState
->>>>>>> 074d32af
 import glob
 import math
 import os
@@ -4278,12 +4273,8 @@
 def load_target_model(args, weight_dtype, accelerator, unet_use_linear_projection_in_v2=False):
     for pi in range(accelerator.state.num_processes):
         if pi == accelerator.state.local_process_index:
-<<<<<<< HEAD
-            print(f"loading model for process {accelerator.state.local_process_index}/{accelerator.state.num_processes}")
-=======
             logger.info(f"loading model for process {accelerator.state.local_process_index}/{accelerator.state.num_processes}")
 
->>>>>>> 074d32af
             text_encoder, vae, unet, load_stable_diffusion_format = _load_target_model(
                 args,
                 weight_dtype,
@@ -4295,13 +4286,8 @@
                 text_encoder.to(accelerator.device)
                 unet.to(accelerator.device)
                 vae.to(accelerator.device)
-<<<<<<< HEAD
-            gc.collect()
-            torch.cuda.empty_cache()
-=======
 
             clean_memory_on_device(accelerator.device)
->>>>>>> 074d32af
         accelerator.wait_for_everyone()
     return text_encoder, vae, unet, load_stable_diffusion_format
 
