---
# yamllint disable rule:line-length
name: Typos

on:  # yamllint disable-line rule:truthy
  push:
  pull_request:
    types:
      - opened
      - synchronize
      - reopened

jobs:
  build:
    runs-on: ubuntu-latest

    steps:
      - uses: actions/checkout@v4

      - name: typos-action
<<<<<<< HEAD
        uses: crate-ci/typos@v1.21.0
=======
        uses: crate-ci/typos@v1.24.3
>>>>>>> de25945a
<|MERGE_RESOLUTION|>--- conflicted
+++ resolved
@@ -18,8 +18,4 @@
       - uses: actions/checkout@v4
 
       - name: typos-action
-<<<<<<< HEAD
-        uses: crate-ci/typos@v1.21.0
-=======
-        uses: crate-ci/typos@v1.24.3
->>>>>>> de25945a
+        uses: crate-ci/typos@v1.24.3