--- conflicted
+++ resolved
@@ -22,15 +22,10 @@
 init_ipex()
 
 from accelerate.utils import set_seed
-<<<<<<< HEAD
+from accelerate import Accelerator
 from diffusers import DDPMScheduler, AutoencoderKL
 from diffusers.models.modeling_outputs import AutoencoderKLOutput
-from library import deepspeed_utils, model_util
-=======
-from accelerate import Accelerator
-from diffusers import DDPMScheduler
 from library import deepspeed_utils, model_util, strategy_base, strategy_sd
->>>>>>> cb89e028
 
 import library.train_util as train_util
 from library.train_util import DreamBoothDataset
@@ -133,7 +128,10 @@
         return logs
 
     def assert_extra_args(self, args, train_dataset_group):
-        train_dataset_group.verify_bucket_reso_steps(64)
+        # train_dataset_group.verify_bucket_reso_steps(64)
+        # TODO: Number of bucket reso steps may differ for each model, so a static number won't work
+        # and prevents models like SD1.5 with 64
+        pass
 
     def load_target_model(self, args, weight_dtype, accelerator):
         text_encoder, vae, unet, _ = train_util.load_target_model(args, weight_dtype, accelerator)
@@ -319,7 +317,7 @@
 
     # endregion
 
-    def process_batch(self, batch, tokenizers, text_encoders, unet, vae: AutoencoderKL, noise_scheduler, vae_dtype, weight_dtype, accelerator, args, is_train=True, train_text_encoder=True, train_unet=True, timesteps_list: Optional[List[Number]]=None):
+    def process_batch(self, batch, tokenizers, text_encoders, unet, vae: AutoencoderKL, noise_scheduler, vae_dtype, weight_dtype, accelerator, args, text_encoding_strategy: strategy_sd.SdTextEncodingStrategy, tokenize_strategy: strategy_sd.SdTokenizeStrategy, is_train=True, train_text_encoder=True, train_unet=True, timesteps_list: Optional[List[Number]]=None) -> torch.Tensor:
         
         with torch.no_grad():
             if "latents" in batch and batch["latents"] is not None:
@@ -334,21 +332,42 @@
                     latents = typing.cast(torch.FloatTensor, torch.where(torch.isnan(latents), torch.zeros_like(latents), latents))
             latents = typing.cast(torch.FloatTensor, latents * self.vae_scale_factor)
 
-        with torch.set_grad_enabled(is_train and train_text_encoder), accelerator.autocast():
-            # Get the text embedding for conditioning
-            if args.weighted_captions:
-                text_encoder_conds = get_weighted_text_embeddings(
-                    tokenizers[0],
-                    text_encoders[0],
-                    batch["captions"],
-                    accelerator.device,
-                    args.max_token_length // 75 if args.max_token_length else 1,
-                    clip_skip=args.clip_skip,
-                )
+
+        text_encoder_conds = []
+        text_encoder_outputs_list = batch.get("text_encoder_outputs_list", None)
+        if text_encoder_outputs_list is not None:
+            text_encoder_conds = text_encoder_outputs_list  # List of text encoder outputs
+
+        if len(text_encoder_conds) == 0 or text_encoder_conds[0] is None or train_text_encoder:
+            # TODO this does not work if 'some text_encoders are trained' and 'some are not and not cached'
+            with torch.set_grad_enabled(is_train and train_text_encoder), accelerator.autocast():
+                # Get the text embedding for conditioning
+                if args.weighted_captions:
+                    input_ids_list, weights_list = tokenize_strategy.tokenize_with_weights(batch["captions"])
+                    encoded_text_encoder_conds = text_encoding_strategy.encode_tokens_with_weights(
+                        tokenize_strategy,
+                        self.get_models_for_text_encoding(args, accelerator, text_encoders),
+                        input_ids_list,
+                        weights_list,
+                    )
+                else:
+                    input_ids = [ids.to(accelerator.device) for ids in batch["input_ids_list"]]
+                    encoded_text_encoder_conds = text_encoding_strategy.encode_tokens(
+                        tokenize_strategy,
+                        self.get_models_for_text_encoding(args, accelerator, text_encoders),
+                        input_ids,
+                    )
+                if args.full_fp16:
+                    encoded_text_encoder_conds = [c.to(weight_dtype) for c in encoded_text_encoder_conds]
+
+            # if text_encoder_conds is not cached, use encoded_text_encoder_conds
+            if len(text_encoder_conds) == 0:
+                text_encoder_conds = encoded_text_encoder_conds
             else:
-                text_encoder_conds = self.get_text_cond(
-                    args, accelerator, batch, tokenizers, text_encoders, weight_dtype
-                )
+                # if encoded_text_encoder_conds is not None, update cached text_encoder_conds
+                for i in range(len(encoded_text_encoder_conds)):
+                    if encoded_text_encoder_conds[i] is not None:
+                        text_encoder_conds[i] = encoded_text_encoder_conds[i]
 
         batch_size = latents.shape[0]
 
@@ -384,8 +403,35 @@
             else:
                 target = noise
 
+            # differential output preservation
+            if "custom_attributes" in batch:
+                diff_output_pr_indices = []
+                for i, custom_attributes in enumerate(batch["custom_attributes"]):
+                    if "diff_output_preservation" in custom_attributes and custom_attributes["diff_output_preservation"]:
+                        diff_output_pr_indices.append(i)
+
+                if len(diff_output_pr_indices) > 0:
+                    network.set_multiplier(0.0)
+                    with torch.no_grad(), accelerator.autocast():
+                        noise_pred_prior = self.call_unet(
+                            args,
+                            accelerator,
+                            unet,
+                            noisy_latents,
+                            timesteps,
+                            text_encoder_conds,
+                            batch,
+                            weight_dtype,
+                            indices=diff_output_pr_indices,
+                        )
+                    network.set_multiplier(1.0)  # may be overwritten by "network_multipliers" in the next step
+                    target[diff_output_pr_indices] = noise_pred_prior.to(target.dtype)
+
             loss = torch.nn.functional.mse_loss(noise_pred.float(), target.float(), reduction="none")
             loss = loss.mean([1, 2, 3]) # 平均なのでbatch_sizeで割る必要なし
+
+            if args.masked_loss or ("alpha_masks" in batch and batch["alpha_masks"] is not None):
+                loss = apply_masked_loss(loss, batch)
 
             loss_weights = batch["loss_weights"].to(accelerator.device)  # 各sampleごとのweight
             loss = loss * loss_weights
@@ -401,7 +447,7 @@
 
             total_loss += loss 
 
-        return total_loss.mean()
+        return total_loss / len(choosen_timesteps_list)
 
     def train(self, args):
         session_id = random.randint(0, 2**32)
@@ -467,21 +513,12 @@
                         ]
                     }
 
-<<<<<<< HEAD
-            blueprint = blueprint_generator.generate(user_config, args, tokenizer=tokenizer)
-            train_dataset_group, val_dataset_group = config_util.generate_dataset_group_by_blueprint(blueprint.dataset_group)
-        else:
-            # use arbitrary dataset class
-            train_dataset_group = train_util.load_arbitrary_dataset(args, tokenizer)
-            val_dataset_group = None # placeholder until validation dataset supported for arbitrary
-=======
             blueprint = blueprint_generator.generate(user_config, args)
             train_dataset_group, val_dataset_group = config_util.generate_dataset_group_by_blueprint(blueprint.dataset_group)
         else:
             # use arbitrary dataset class
             train_dataset_group = train_util.load_arbitrary_dataset(args)
-            val_dataset_group = None
->>>>>>> cb89e028
+            val_dataset_group = None # placeholder until validation dataset supported for arbitrary
 
         current_epoch = Value("i", 0)
         current_step = Value("i", 0)
@@ -502,22 +539,12 @@
             assert (
                 train_dataset_group.is_latent_cacheable()
             ), "when caching latents, either color_aug or random_crop cannot be used / latentをキャッシュするときはcolor_augとrandom_cropは使えません"
-<<<<<<< HEAD
-            if val_dataset_group is not None:
-                assert (
-                    val_dataset_group.is_latent_cacheable()
-                ), "when caching validation latents, either color_aug or random_crop cannot be used / latentをキャッシュするときはcolor_augとrandom_cropは使えません"
-              
-        self.assert_extra_args(args, train_dataset_group)
-=======
-
             if val_dataset_group is not None:
                 assert (
                     val_dataset_group.is_latent_cacheable()
                 ), "when caching latents, either color_aug or random_crop cannot be used / latentをキャッシュするときはcolor_augとrandom_cropは使えません"
 
         self.assert_extra_args(args, train_dataset_group)  # may change some args
->>>>>>> cb89e028
 
         # acceleratorを準備する
         logger.info("preparing accelerator")
@@ -561,19 +588,11 @@
             vae.to(accelerator.device, dtype=vae_dtype)
             vae.requires_grad_(False)
             vae.eval()
-<<<<<<< HEAD
-            with torch.no_grad():
-                train_dataset_group.cache_latents(vae, args.vae_batch_size, args.cache_latents_to_disk, accelerator.is_main_process)
-                if val_dataset_group is not None:
-                    print("Cache validation latents...")
-                    val_dataset_group.cache_latents(vae, args.vae_batch_size, args.cache_latents_to_disk, accelerator.is_main_process)
-=======
 
             train_dataset_group.new_cache_latents(vae, accelerator)
             if val_dataset_group is not None:
                 val_dataset_group.new_cache_latents(vae, accelerator)
 
->>>>>>> cb89e028
             vae.to("cpu")
             clean_memory_on_device(accelerator.device)
 
@@ -721,17 +740,6 @@
             num_workers=n_workers,
             persistent_workers=args.persistent_data_loader_workers,
         )
-
-        val_dataloader = torch.utils.data.DataLoader(
-            val_dataset_group if val_dataset_group is not None else [],
-            batch_size=1,
-            shuffle=False,
-            collate_fn=collator,
-            num_workers=n_workers,
-            persistent_workers=args.persistent_data_loader_workers,
-        )
-
-        cyclic_val_dataloader = itertools.cycle(val_dataloader)
 
         # 学習ステップ数を計算する
         if args.max_train_epochs is not None:
@@ -1221,12 +1229,8 @@
             )
 
         loss_recorder = train_util.LossRecorder()
-<<<<<<< HEAD
         val_loss_recorder = train_util.LossRecorder()
-=======
-        # val_loss_recorder = train_util.LossRecorder()
-
->>>>>>> cb89e028
+
         del train_dataset_group
         if val_dataset_group is not None:
             del val_dataset_group
@@ -1274,9 +1278,12 @@
         optimizer_eval_fn()
         self.sample_images(accelerator, args, 0, global_step, accelerator.device, vae, tokenizers, text_encoder, unet)
         optimizer_train_fn()
-        if len(accelerator.trackers) > 0:
+        is_tracking = len(accelerator.trackers) > 0
+        if is_tracking:
             # log empty object to commit the sample images to wandb
             accelerator.log({}, step=0)
+
+        validation_steps = min(args.max_validation_steps, len(val_dataloader)) if args.max_validation_steps is not None else len(val_dataloader)
 
         # training loop
         if initial_step > 0:  # only if skip_until_initial_step is specified
@@ -1304,126 +1311,20 @@
 
             accelerator.unwrap_model(network).on_epoch_start(text_encoder, unet)
 
-<<<<<<< HEAD
             # TRAINING
-
-            for step, batch in enumerate(train_dataloader):
-=======
             skipped_dataloader = None
             if initial_step > 0:
                 skipped_dataloader = accelerator.skip_first_batches(train_dataloader, initial_step - 1)
                 initial_step = 1
 
             for step, batch in enumerate(skipped_dataloader or train_dataloader):
->>>>>>> cb89e028
                 current_step.value = global_step
                 if initial_step > 0:
                     initial_step -= 1
                     continue
 
                 with accelerator.accumulate(training_model):
-<<<<<<< HEAD
-                    on_step_start(text_encoder, unet)
-                    loss = self.process_batch(batch, tokenizers, text_encoders, unet, vae, noise_scheduler, vae_dtype, weight_dtype, accelerator, args, is_train=True, train_text_encoder=train_text_encoder, train_unet=train_unet)
-=======
-                    on_step_start_for_network(text_encoder, unet)
-
-                    # temporary, for batch processing
-                    self.on_step_start(args, accelerator, network, text_encoders, unet, batch, weight_dtype)
-
-                    if "latents" in batch and batch["latents"] is not None:
-                        latents = batch["latents"].to(accelerator.device).to(dtype=weight_dtype)
-                    else:
-                        with torch.no_grad():
-                            # latentに変換
-                            latents = self.encode_images_to_latents(args, accelerator, vae, batch["images"].to(vae_dtype))
-                            latents = latents.to(dtype=weight_dtype)
-
-                            # NaNが含まれていれば警告を表示し0に置き換える
-                            if torch.any(torch.isnan(latents)):
-                                accelerator.print("NaN found in latents, replacing with zeros")
-                                latents = torch.nan_to_num(latents, 0, out=latents)
-
-                    latents = self.shift_scale_latents(args, latents)
-
-                    # get multiplier for each sample
-                    if network_has_multiplier:
-                        multipliers = batch["network_multipliers"]
-                        # if all multipliers are same, use single multiplier
-                        if torch.all(multipliers == multipliers[0]):
-                            multipliers = multipliers[0].item()
-                        else:
-                            raise NotImplementedError("multipliers for each sample is not supported yet")
-                        # print(f"set multiplier: {multipliers}")
-                        accelerator.unwrap_model(network).set_multiplier(multipliers)
-
-                    text_encoder_conds = []
-                    text_encoder_outputs_list = batch.get("text_encoder_outputs_list", None)
-                    if text_encoder_outputs_list is not None:
-                        text_encoder_conds = text_encoder_outputs_list  # List of text encoder outputs
-
-                    if len(text_encoder_conds) == 0 or text_encoder_conds[0] is None or train_text_encoder:
-                        # TODO this does not work if 'some text_encoders are trained' and 'some are not and not cached'
-                        with torch.set_grad_enabled(train_text_encoder), accelerator.autocast():
-                            # Get the text embedding for conditioning
-                            if args.weighted_captions:
-                                input_ids_list, weights_list = tokenize_strategy.tokenize_with_weights(batch["captions"])
-                                encoded_text_encoder_conds = text_encoding_strategy.encode_tokens_with_weights(
-                                    tokenize_strategy,
-                                    self.get_models_for_text_encoding(args, accelerator, text_encoders),
-                                    input_ids_list,
-                                    weights_list,
-                                )
-                            else:
-                                input_ids = [ids.to(accelerator.device) for ids in batch["input_ids_list"]]
-                                encoded_text_encoder_conds = text_encoding_strategy.encode_tokens(
-                                    tokenize_strategy,
-                                    self.get_models_for_text_encoding(args, accelerator, text_encoders),
-                                    input_ids,
-                                )
-                            if args.full_fp16:
-                                encoded_text_encoder_conds = [c.to(weight_dtype) for c in encoded_text_encoder_conds]
-
-                        # if text_encoder_conds is not cached, use encoded_text_encoder_conds
-                        if len(text_encoder_conds) == 0:
-                            text_encoder_conds = encoded_text_encoder_conds
-                        else:
-                            # if encoded_text_encoder_conds is not None, update cached text_encoder_conds
-                            for i in range(len(encoded_text_encoder_conds)):
-                                if encoded_text_encoder_conds[i] is not None:
-                                    text_encoder_conds[i] = encoded_text_encoder_conds[i]
-
-                    # sample noise, call unet, get target
-                    noise_pred, target, timesteps, weighting = self.get_noise_pred_and_target(
-                        args,
-                        accelerator,
-                        noise_scheduler,
-                        latents,
-                        batch,
-                        text_encoder_conds,
-                        unet,
-                        network,
-                        weight_dtype,
-                        train_unet,
-                    )
-
-                    huber_c = train_util.get_huber_threshold_if_needed(args, timesteps, noise_scheduler)
-                    loss = train_util.conditional_loss(noise_pred.float(), target.float(), args.loss_type, "none", huber_c)
-                    if weighting is not None:
-                        loss = loss * weighting
-                    if args.masked_loss or ("alpha_masks" in batch and batch["alpha_masks"] is not None):
-                        loss = apply_masked_loss(loss, batch)
-                    loss = loss.mean([1, 2, 3])
-
-                    loss_weights = batch["loss_weights"]  # 各sampleごとのweight
-                    loss = loss * loss_weights
-
-                    # min snr gamma, scale v pred loss like noise pred, v pred like loss, debiased estimation etc.
-                    loss = self.post_process_loss(loss, args, timesteps, noise_scheduler)
-
-                    loss = loss.mean()  # 平均なのでbatch_sizeで割る必要なし
-
->>>>>>> cb89e028
+                    loss = self.process_batch(batch, tokenizers, text_encoders, unet, vae, noise_scheduler, vae_dtype, weight_dtype, accelerator, args, text_encoding_strategy, tokenize_strategy, is_train=True, train_text_encoder=train_text_encoder, train_unet=train_unet)
                     accelerator.backward(loss)
                     if accelerator.sync_gradients:
                         self.all_reduce_network(accelerator, network)  # sync DDP grad manually
@@ -1478,168 +1379,80 @@
                 if args.scale_weight_norms:
                     progress_bar.set_postfix(**{**max_mean_logs, **logs})
 
-                if len(accelerator.trackers) > 0:
+
+                if is_tracking:
                     logs = self.generate_step_logs(
                         args, current_loss, avr_loss, lr_scheduler, lr_descriptions, optimizer, keys_scaled, mean_norm, maximum_norm
                     )
                     accelerator.log(logs, step=global_step)
-<<<<<<< HEAD
-                
-                if len(val_dataloader) > 0:
-                    if  (args.validation_every_n_step is not None and global_step % args.validation_every_n_step == 0) or (args.validation_every_n_step is None and step == len(train_dataloader) - 1) or global_step >= args.max_train_steps:
-                        accelerator.print("Validating バリデーション処理...")
-                        total_loss = 0.0
-                        validation_steps = min(args.max_validation_steps, len(val_dataloader)) if args.max_validation_steps is not None else len(val_dataloader)
-                        # batch = next(val_dataloader)
-                        for val_step, batch in tqdm(enumerate(val_dataloader), desc='Validation Steps'):
-                            if val_step >= validation_steps:
-                                break
-
-                            loss = self.process_batch(batch,  tokenizers, text_encoders, unet, vae, noise_scheduler, vae_dtype, weight_dtype, accelerator, args, is_train=False, timesteps_list=[10, 350, 500, 650, 990])
-                            
-                            total_loss += loss.detach().item()
-                        current_loss = total_loss / validation_steps
-                        val_loss_recorder.add(epoch=0, step=global_step, loss=current_loss)   
-        
-                        if args.logging_dir is not None:
-                            logs = {"loss/current_val_loss": current_loss}
-                            accelerator.log(logs, step=global_step)                            
-                            avr_loss: float = val_loss_recorder.moving_average
-                            logs = {"loss/average_val_loss": avr_loss}
+
+                # VALIDATION PER STEP
+                should_validate = (args.validation_every_n_step is not None 
+                                   and global_step % args.validation_every_n_step == 0)
+                if validation_steps > 0 and should_validate:
+                    accelerator.print("Validating バリデーション処理...")
+
+                    val_progress_bar = tqdm(
+                        range(validation_steps), smoothing=0, 
+                        disable=not accelerator.is_local_main_process, 
+                        desc="validation steps"
+                    )
+                    for val_step, batch in enumerate(val_dataloader):
+                        if val_step >= validation_steps:
+                            break
+
+                        loss = self.process_batch(batch, tokenizers, text_encoders, unet, vae, noise_scheduler, vae_dtype, weight_dtype, accelerator, args, text_encoding_strategy, tokenize_strategy, is_train=False, timesteps_list=[10, 350, 500, 650, 990])
+                        
+                        val_loss_recorder.add(epoch=epoch, step=val_step, loss=loss.detach().item())
+                        val_progress_bar.update(1)
+                        val_progress_bar.set_postfix({ "val_avg_loss": val_loss_recorder.moving_average })
+    
+                        if is_tracking:
+                            logs = {"loss/current_val_loss": loss.detach().item()}
+                            accelerator.log(logs, step=(len(val_dataloader) * epoch) + 1 + val_step)
+
+                            logs = {"loss/average_val_loss": val_loss_recorder.moving_average}
                             accelerator.log(logs, step=global_step)
                                         
                 if global_step >= args.max_train_steps:
                     break
 
-            # VALIDATION
-
+            # VALIDATION EPOCH
             if len(val_dataloader) > 0:
-                print("Validating バリデーション処理...")
-
-            for val_step, batch in enumerate(val_dataloader):
-                loss = self.process_batch(batch, tokenizers, text_encoders, unet, vae, noise_scheduler, vae_dtype, weight_dtype, accelerator, args, is_train=False, timesteps_list=[10, 350, 500, 650, 990])
-
-                current_loss = loss.detach().item()
-                val_loss_recorder.add(epoch=epoch, step=val_step, loss=current_loss)
-
-                if args.logging_dir is not None:
-                    avr_loss: float = val_loss_recorder.moving_average
-                    logs = {"loss/validation_current": current_loss}
-                    accelerator.log(logs, step=(len(val_dataloader) * epoch) + 1 + val_step)
-
-            if len(val_dataloader) > 0:
-                if args.logging_dir is not None:
+                accelerator.print("Validating バリデーション処理...")
+                val_progress_bar = tqdm(
+                    range(validation_steps), smoothing=0, 
+                    disable=not accelerator.is_local_main_process, 
+                    desc="validation steps"
+                )
+
+                for val_step, batch in enumerate(val_dataloader):
+                    loss = self.process_batch(batch, tokenizers, text_encoders, unet, vae, noise_scheduler, vae_dtype, weight_dtype, accelerator, args, text_encoding_strategy, tokenize_strategy, is_train=False, timesteps_list=[10, 350, 500, 650, 990])
+
+                    current_loss = loss.detach().item()
+                    val_loss_recorder.add(epoch=epoch, step=val_step, loss=current_loss)
+                    val_progress_bar.update(1)
+                    val_progress_bar.set_postfix({ "val_avg_loss": val_loss_recorder.moving_average })
+
+                    if is_tracking:
+                        avr_loss: float = val_loss_recorder.moving_average
+                        logs = {"loss/validation_current": current_loss}
+                        accelerator.log(logs, step=(len(val_dataloader) * epoch) + 1 + val_step)
+
+                if is_tracking:
                     avr_loss: float = val_loss_recorder.moving_average
                     logs = {"loss/validation_average": avr_loss}
                     accelerator.log(logs, step=epoch + 1)
 
-
-            if args.logging_dir is not None:
+            # END OF EPOCH
+            if is_tracking:
                 logs = {"loss/epoch_average": loss_recorder.moving_average}
-=======
-
-                if len(val_dataloader) > 0:
-                    if ((args.validation_every_n_step is not None and global_step % args.validation_every_n_step == 0) or (args.validation_every_n_step is None and step == len(train_dataloader) - 1) or global_step >= args.max_train_steps):
-                        accelerator.print("\nValidating バリデーション処理...")
-
-                        total_loss = 0.0
-
-                        with torch.no_grad():
-                            validation_steps = min(args.max_validation_steps, len(val_dataloader)) if args.max_validation_steps is not None else len(val_dataloader)
-                            for val_step in tqdm(range(validation_steps), desc="Validation Steps バリデーションテップ"):
-
-                                val_latents = None
-
-                                while True:
-                                    val_batch = next(cyclic_val_dataloader)
-
-                                    if "latents" in val_batch and val_batch["latents"] is not None:
-                                        val_latents = val_batch["latents"].to(accelerator.device).to(dtype=weight_dtype)
-                                    else:
-                                        with torch.no_grad():
-                                            # latentに変換
-                                            val_latents = self.encode_images_to_latents(args, accelerator, vae, val_batch["images"].to(vae_dtype))
-                                            val_latents = val_latents.to(dtype=weight_dtype)
-
-                                            # NaNが含まれていれば警告を表示し0に置き換える
-                                            if torch.any(torch.isnan(val_latents)):
-                                                accelerator.print("NaN found in validation latents, replacing with zeros")
-                                                val_latents = torch.nan_to_num(val_latents, 0, out=val_latents)
-
-                                    val_latents = self.shift_scale_latents(args, val_latents)
-
-                                    if val_latents.shape == latents.shape:
-                                        break
-
-                                if val_latents is not None:
-                                    del val_latents
-
-                                timesteps_list = [10, 350, 500, 650, 990]
-
-                                val_loss = 0.0
-
-                                for fixed_timesteps in timesteps_list:
-                                    with torch.set_grad_enabled(False), accelerator.autocast():
-                                        noise = torch.randn_like(latents, device=latents.device)
-                                        b_size = latents.shape[0]
-
-                                        timesteps = torch.full((b_size,), fixed_timesteps, dtype=torch.long, device="cpu")
-                                        timesteps = timesteps.long().to(latents.device)
-
-                                        noisy_latents = noise_scheduler.add_noise(latents, noise, timesteps)
-
-                                        with accelerator.autocast():
-                                            noise_pred = self.call_unet(
-                                                args,
-                                                accelerator,
-                                                unet,
-                                                noisy_latents.requires_grad_(False),
-                                                timesteps,
-                                                text_encoder_conds,
-                                                val_batch,
-                                                weight_dtype,
-                                            )
-
-                                        if args.v_parameterization:
-                                            # v-parameterization training
-                                            target = noise_scheduler.get_velocity(latents, noise, timesteps)
-                                        else:
-                                            target = noise
-
-                                        loss = torch.nn.functional.mse_loss(noise_pred.float(), target.float(), reduction="none")
-                                        loss = loss.mean([1, 2, 3])
-                                        loss = apply_debiased_estimation(loss, timesteps, noise_scheduler, args.v_parameterization)
-
-                                        loss = loss.mean()  # 平均なのでbatch_sizeで割る必要なし
-
-                                    val_loss += loss / len(timesteps_list)
-
-                                total_loss += val_loss.detach().item()
-
-                            current_val_loss = total_loss / validation_steps
-                            # val_loss_recorder.add(epoch=epoch, step=global_step, loss=current_val_loss)
-
-                            if len(accelerator.trackers) > 0:
-                                logs = {"loss/current_val_loss": current_val_loss}
-                                accelerator.log(logs, step=global_step)
-
-                                # avr_loss: float = val_loss_recorder.moving_average
-                                # logs = {"loss/average_val_loss": avr_loss}
-                                # accelerator.log(logs, step=global_step)
-
-                if global_step >= args.max_train_steps:
-                    break
-
-            if len(accelerator.trackers) > 0:
-                logs = {"loss/epoch": loss_recorder.moving_average}
->>>>>>> cb89e028
                 accelerator.log(logs, step=epoch + 1)
 
-            if len(val_dataloader) > 0:
-                if args.logging_dir is not None:
-                    avr_loss: float = val_loss_recorder.moving_average
-                    logs = {"loss/validation_epoch_average": avr_loss}
-                    accelerator.log(logs, step=epoch + 1)
+            if len(val_dataloader) > 0 and is_tracking:
+                avr_loss: float = val_loss_recorder.moving_average
+                logs = {"loss/validation_epoch_average": avr_loss}
+                accelerator.log(logs, step=epoch + 1)
                     
             accelerator.wait_for_everyone()
 
@@ -1804,12 +1617,6 @@
         help="do not use fp16/bf16 VAE in mixed precision (use float VAE) / mixed precisionでも fp16/bf16 VAEを使わずfloat VAEを使う",
     )
     parser.add_argument(
-<<<<<<< HEAD
-        "--validation_seed",
-        type=int,
-        default=None,
-        help="Validation seed"
-=======
         "--skip_until_initial_step",
         action="store_true",
         help="skip training until initial_step is reached / initial_stepに到達するまで学習をスキップする",
@@ -1833,44 +1640,25 @@
         type=int,
         default=None,
         help="Validation seed / 検証シード"
->>>>>>> cb89e028
     )
     parser.add_argument(
         "--validation_split",
         type=float,
         default=0.0,
-<<<<<<< HEAD
-        help="Split for validation images out of the training dataset"
-    )    
-=======
         help="Split for validation images out of the training dataset / 学習画像から検証画像に分割する割合"
     )
->>>>>>> cb89e028
     parser.add_argument(
         "--validation_every_n_step",
         type=int,
         default=None,
-<<<<<<< HEAD
-        help="Number of train steps for counting validation loss. By default, validation per train epoch is performed"
-    )    
-=======
         help="Number of train steps for counting validation loss. By default, validation per train epoch is performed / 学習エポックごとに検証を行う場合はNoneを指定する"
     )
->>>>>>> cb89e028
     parser.add_argument(
         "--max_validation_steps",
         type=int,
         default=None,
-<<<<<<< HEAD
-        help="Number of max validation steps for counting validation loss. By default, validation will run entire validation dataset"
-    )    
-=======
         help="Number of max validation steps for counting validation loss. By default, validation will run entire validation dataset / 検証データセット全体を検証する場合はNoneを指定する"
     )
-    # parser.add_argument("--loraplus_lr_ratio", default=None, type=float, help="LoRA+ learning rate ratio")
-    # parser.add_argument("--loraplus_unet_lr_ratio", default=None, type=float, help="LoRA+ UNet learning rate ratio")
-    # parser.add_argument("--loraplus_text_encoder_lr_ratio", default=None, type=float, help="LoRA+ text encoder learning rate ratio")
->>>>>>> cb89e028
     return parser
 
 
