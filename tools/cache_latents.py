--- conflicted
+++ resolved
@@ -16,12 +16,7 @@
     ConfigSanitizer,
     BlueprintGenerator,
 )
-<<<<<<< HEAD
-from library.utils import setup_logging
-
-=======
 from library.utils import setup_logging, add_logging_arguments
->>>>>>> 25f961bc
 setup_logging()
 import logging
 
